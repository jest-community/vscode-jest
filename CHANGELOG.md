<!--

Please add your own contribution below inside the Master section
Bug-fixes within the same version aren't needed

## Master

* [your thing] - [you]

-->

## Master

<<<<<<< HEAD
* Adding `.cmd` in `pathToJest` on Windows isn't necessary anymore - stephtr
=======
* Added `JestProcess` and `JestProcessManager` abstractions to simplify Jest process management - marcinczenko

### 2.6.1

* Strips testNames so they can be used as regex - BLamy
* Show "update snapshots" message when multiple snapshot tests failed - uucue2
>>>>>>> ae6be668

### 2.6.0

* Adds ability to open snapshot file directly from test - bookman25
* Start automatically if jest.config.js or jest.json is in workspace - uucue2
* Use pathToJest setting to properly locate jest's package.json and read the version - uucue2
* Fix missing coverage overlay on Windows - seanpoulter
* Toggle coverage overlay without changing documents - seanpoulter

### 2.5.7-8

* Fix dot decoration display on Windows - seanpoulter

### 2.5.6

* Improve the dot decoration placement as we edit - seanpoulter
* Hide Debug CodeLens for skipped tests - seanpoulter
* Mute output from `console.warn` during tests - seanpoulter

### 2.5.5

* Improve where the Debug CodeLens is displayed - seanpoulter

### 2.5.4

* The debugger uses the setting `jest.pathToJest`  - seanpoulter

### 2.5.3

* Detect apps bootstrapped using react-scripts-ts  - seanpoulter

### 2.5.1-2

* Add option to disable codelens - goncharov

### 2.5.0

* Allow debugging non-successful tests - CzBuCHi

### 2.4.5

* Adds an option to not run all tests on launch - seanpoulter
* Never sends VS Code an invalid line number for an unexpected result - connectdotz

### 2.4.4

* Improvements for Create React Native App - anton-matosov

### 2.4.3

* Improvements for Create React App - seanpoulter

### 2.4.1-2

* Adds an option for `"jest.rootPath"` to let you choose the folder to run jest commands - garyxuehong

### 2.4.1

* Restart jest up to three times upon unexpected exit - connectdotz

### 2.4.0

* Fixes for Jest 21 - connectdotz
* Improvements to settings auto-completion - vvo
* Support toggling code coverage - bookman25
* Improve error reporting - bookman25

### 2.3.0

* Apply [prettier](https://github.com/prettier/prettier) to the codebase. - macklinu
* Adds coverage support - bookman25

### 2.2.1

* Jest related depenendency bumps. Should improve the inline messages and crash less. - orta

### 2.2.0

* Adds an option to not show errors inline in the editor - orta
* Adds an option to not snapshot update requests - orta
* Show channel command - orta
* Supports TS/TSX/JSX .snaps - orta
* Create React App fixes - orta
* Use "jest-test-typescript-parser" for our TypeScript parser - orta
* Bumps min VS code release - orta

Note: This release consolidates a lot of code with the Jest project, and so if you have a custom `testRegex` and use 
      Jest below v20, chances are the decorators will not show. Everything else should be 👍 - orta

### 2.0.4

* New fancy spinner when running tests - bookman25
* Improved handling of expired test results - bookman25

### 2.0.3

* Improved underlining of failing expectations - bookman25

### 2.0.2

* Whitespace fixes for the error messages next to a fail - orta

### 2.0.1

* tsx support - orta/bookman25

### 2.0.0

* Move all of the Jest specific code into a new repo: [jest-editor-support](https://github.com/facebook/jest/tree/master/packages/jest-editor-support) where
  we can share the code with a nuclide implementation. This brings some changes to the development process (see the README) but should only affect users
  if we've missed something in moving over. 

  - orta / bookman25 / cpojer 

* Significant improvements to JavaScript parsers - bookman25
* Introduction of TypeScript support - bookman25

### 1.6.5

* Prepare for Jest 18 - orta

### 1.6.4

* Windows + Create React App improvements - brentatkins

### 1.6.3

* config file improvements - luizbon
* Warning message copy improvements - orta

### 1.6.2

* Adds an option that allows you to use an external config json file - luizbon

### 1.6.1

* More windows improvements - KalleOtt 

### 1.6.0

* Separation of VS Code specific code from the extension by creating a lib directory, 
  in preparation for moving to the Jest repo - https://github.com/facebook/jest/issues/2183 - orta
* Minor improvements for create-react users - orta
* Support for running Jest even in repos where Jest is not a direct dependency via the command `Start Jest Runner` - you will definitely need to set the per-project `.vscode/settings.json` to whatever would normally trigger a jest run - orta 

### 1.5.1

* Use green empty circles for tests assumed to be good - gabro
* More windows improvements - bookman25

### 1.5.0

* Adds support for running the tests inside `create react` apps - orta 

### 1.4.0

* When a Snapshot test has failed, it offers the chance to update your snapshots - orta

### 1.3.2

* Adds an error message if you're not using Jest 17 - orta

### 1.3.0 - 1.3.1

* Windows support - orta

### 1.2.0

* Adds syntax highlights for the JSX in `.js.snap` files - orta 

### 1.1.0

* `import type` now shouldn't cause a parser error, and should be fine in test files - orta
* Adds an option to disable the initial loading of the runner on a project - orta
* You can start and stop the jest runner via the command pallette. - orta
* You can define your own path to the Jest test runner - orta
* Not a feature, but the code has been thoroughly commented - orta
* Improvements to parsing passing test files - orta
* Only run JS parser on files that match the Jest tesRegex - orta 

### 1.0.3

* Uses all possible Babylon plugins when parsing a test file, should raise exceptions less - orta

### 1.0.2

* Removes unused commands - orta

### 1.0.1

#### Feature Complete, and rough polish pass

* Starts Jest automatically when you're in a project with Jest installed.
* Show individual fail / passes inline.
* Show fails inside the problem inspector.
* Highlights the errors next to the `expect` functions 

- orta

### 0.0.6

* Show when the tests are running - orta
* Switch to use symbols in the status bar - orta

### 0.0.5

* All Tests in a file are marked red/green when we know whether the file passed - orta
* When we don't know test state yet, show an empty circle - orta

### 0.0.4

* Adds statusbar support - orta
* Adds fails to the problems section - orta

### 0.0.3 

* Parses current file for it/test blocks - orta<|MERGE_RESOLUTION|>--- conflicted
+++ resolved
@@ -11,16 +11,13 @@
 
 ## Master
 
-<<<<<<< HEAD
 * Adding `.cmd` in `pathToJest` on Windows isn't necessary anymore - stephtr
-=======
 * Added `JestProcess` and `JestProcessManager` abstractions to simplify Jest process management - marcinczenko
 
 ### 2.6.1
 
 * Strips testNames so they can be used as regex - BLamy
 * Show "update snapshots" message when multiple snapshot tests failed - uucue2
->>>>>>> ae6be668
 
 ### 2.6.0
 
