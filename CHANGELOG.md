<!--

Please add your own contribution below inside the Master section
Bug-fixes within the same version aren't needed

## Master
* add `--watchAll=false` to non-watch tasks - @connectdotz
* move save related operations to new SaveTextDocument event listeners to prevent duplicate firing and losing test state for watch-mode + clean-doc-save combination. - @connectdotz
* move testFile state to ResultProvider that provides a union of test-files and actual results, to be more robust even when there is a race condition when fileList comes after test run. - @connectdotz 
* convert to upper-case drive letter for ProjectWorkspace rootPath - @connectdotz
<<<<<<< HEAD
* improve context match fallback: add name and location lookup as fallback for context matching. - @connectdotz
=======
* fix test file parsing for multiple array situation (#699) - @connectdotz
>>>>>>> 847dcb4f
-->

### 4.0.2
* fix debug problem for windows users (#707) - @connectdotz
* change *Run Related Tests* default keybinding to Ctrl-Alt/Option-T to avoid overriding default shortcuts. (#704) - @Agalin

### 4.0.1
* fix test files not found in testFile list on windows after v4 migration - @connectdotz (#696)
* do not report error if no test file found - @connectdotz (#696)
### 4.0.0

* fix internal debug issue with webpack 5.x - @connectdotz (#690)
* roll up the previous alpha releases...
#### 4.0.0-alpha.5
* added setup extension wizard - @connectdotz (#655)
* update doc to give warning on potential incorrect coverage in watch mode - @connectdotz(#655)
* Introducing a new interactive mode, in addition to the current "watch" mode, to run jest tests. Use the new `jest.autoRun` settings to control when and what tests should be run automatically, or not. - @connectdotz (#674) 
* refactor jest process management to adopt queue-based model with promise-based process execution.  - @connectdotz (#674) 
* enhance statusBar to display autoRun and workspace stats  - @connectdotz (#674)
* added new commands, context menu, keybinding to better support interactive mode.  - @connectdotz (#674)
* added ability to update snapshot without restarting jest.  - @connectdotz (#674)
* added ability to get jest metadata such as all test files.  - @connectdotz (#674)
* change editor decorators to reflect when tests are changed but tests have not been run (which might be common in the new interactive mode)  - @connectdotz (#674)
* addressed a few dependency security vulnerability.
#### 4.0.0-alpha.4
* update doc to give warning on potential incorrect coverage in watch mode - @connectdotz
* fix unknown location bug such as for jest.todo tests (#657) - @connectdotz
* fix no debug codeLens if autoEnable is false (#658) - @connectdotz
* turn typescript strict mode on, upgrade tooling and clean up the conflict - @connectdotz
#### 4.0.0-alpha.3
* fully support parameterized tests in matching, diagnosis and debugging - @connectdotz
* optimization: remove stop/start the internal jest tests process during debug - @connectdotz
* add a new setting for "jest.jestCommandLine" that supersede "jest.pathToJest" and "jest.pathToConfig" - @connectdotz
#### 4.0.0-alpha.2
* use assertion's fullName in TestResult instead of the source test name - @connectdotz
* consolidated and simplified coverage formatter parsing logic; added overlay color customization; change coverage formatter/colors will take effect without restarting vscode; updated coverage help in README. - @connectdotz
#### 4.0.0-alpha.1
* change path of jest executable in order to support running jest in yarn workspaces - @glentakahashi
* refactor editor decorations and load icons from `vscode-codicons` [@Tymek](https://github.com/Tymek)
* move test status indicator from editor text to gutter [@Tymek](https://github.com/Tymek)

#### 4.0.0-alpha.0
* improve create-react-app detection logic - stephtr
* improve the detection of cases in which Jest needs to be restarted with `--watchAll` - [@lordofthelake](https://github.com/lordofthelake)  
* upgrade all dependencies to the latest, except istanbul-lib-xxx, which requires more code change and will be handled in a separate coverage PR. - @connectdotz
* code base clean up: migrate from tslint to eslint and adopted the latest recommended coding style, adopt semi-colon, added more ci check... - @connectdotz
* resolve coverage map merge issue, upgrade istanbul dependencies to the latest and move to async coverageMap update. @connectdotz
* introducing a new matching algorithm to use context relationship in matching test blocks and assertions - @connectdotz
  
### 3.2.0
* prevent auto starting watch-mode jest process when the parent process is stopped, which can lead to orphan process during deactivation among others. - @connectdotz
* adding workspace folder in error message for multii-root projects. - @connectdotz

### 3.1.1
* fix reporter failed to load due to whitespace in path - connectdotz

### 3.1.0
* fix test breakage with 'jest-editor-support' internal modules due to automock. - connectdotz
* replacing the status bar spinner with the VS Code spinner - rhalaly
* Fix regex to detect the pluralized message 'snapshots failed' and show the 'Would you like to update your Snapshots' dialog - shruda
* Add 'hair space' (U+200A) after decoration text - [@rfgamaral](https://github.com/rfgamaral)
* Fix decoration color for 'unknown' tests - [@rfgamaral](https://github.com/rfgamaral)
* Improve global and local detection for Jest executable on `win32` platform - [@rfgamaral](https://github.com/rfgamaral)
* Set `"extensionKind": "workspace"` in `package.json` to support remote developement - [@rfgamaral](https://github.com/rfgamaral)
* Fix remove ANSI characters from test messages - [@jmarceli](https://github.com/jmarceli)
* Adjust test result indicators for colorblind people - [@jmarceli](https://github.com/jmarceli)
* Use short message instead of terse message in test diagnostic tooltip and tab - [@jmarceli](https://github.com/jmarceli)
* quoting default "pathToJest" to preserve special characters, if any. - @connectdotz
* Fix for when `branch.end.column` is `null`. [@garyking](https://github.com/garyking)
* Fix several jest coverage issues and improve usability. - @connectdotz
* Add "Running tests" message to the StatusBar - [@jmarceli](https://github.com/jmarceli)
* Disable inline error messages by default - [@jmarceli](https://github.com/jmarceli)
* Fix StatusBarItem when starting Jest without active text editor but only one workspace folder - @stephtr

### 3.0.1

* use webpack for compilation, resulting in a much smaller extension size - stephtr

* fix security vulnerability for dependencies flagged by github - stephtr

### 3.0.0
* Support multi-root workspaces - escaton
  * multiroot workspace statusBar displays both active folder and workspace summary info - connectdotz
  * fix race condition in multi-root projects - connectdotz
  * add folder status bar support for multi-root projects - connectdotz

* support template-literal-string test names by matching with location info from jest result - connectdotz

* paying down some tech debt, see PR#447 for detail.

* Add disableOptimisticBPs option to debug configuration. Fixes #400 - blikblum

* Adds "Jest: Restart Runner" command - vdh

* replaced deprecated vscode.previewHtml command with webview - qalex

### 2.9.1

* Prevent ANSI escape codes from appearing in test messages - seanpoulter

### 2.9.0

* Adds a setting to control when the debug CodeLens appears - seanpoulter
* Support the "Jest: Start/Stop" and "Show output" commands without an active
  text editor - seanpoulter
* Restart Jest with --watchAll when --watch is not supported without git/hg
  - seanpoulter
* Highlight error of failed test when assertion was made outside of test
* Fix regression in handling workspaces that have been bootstrapped with
  create-react-app - seanpoulter
* Run Jest on Windows in a shell when gathering settings, such that we don't
  have to deal with the .cmd extension anymore - stephtr
* upgrade to jest 23.3 - connectdotz
* enhanced error reporting and troubleshooting assistance - connectdotz
  * Added a `jest.debugMode` setting for self-diagnosis
  * expand README Troubleshooting area
  * expand issue template to include critical settings as well as debug output
* retired jestSettings and version lookup logic - connectdotz
* refactor diagnostics to defer some expensive operations to later when the file becomes active. This is to improve performance and correctness, especially for use cases in #349 or #334 - connectdotz

### 2.8.0

* Adds a setting to control when the debug CodeLens appears - seanpoulter
* Support the "Jest: Start/Stop" and "Show output" commands without an active
  text editor - seanpoulter
* Restart Jest with --watchAll when --watch is not supported without git/hg
  - seanpoulter

### 2.7.2

* Fix decorators showing corrupt values when two tests of the same name in one file (e.g. in different describe blocks) exist - ThomasRooney

### 2.7.1

* Add new coverage formatter named GutterFormatter (can be used by setting jest.coverageFormatter to GutterFormatter instead of DefaultFormatter) - Guymestef

### 2.7.0

* Add the ability to configure debugging of tests - stephtr, connectdotz

### 2.6.4

* Fixes debugging of tests on Windows (bug introduced in 2.6.2) - stephtr

### 2.6.3

* Even better detection logic for projects created by `create-react-app` - stephtr

### 2.6.2

* Adding `.cmd` in `pathToJest` on Windows isn't necessary anymore - stephtr
* Update settings at runtime - gcangussu
* Improved detection logic for projects created by `create-react-app` - stephtr
* Added `JestProcess` and `JestProcessManager` abstractions to simplify Jest process management - marcinczenko

### 2.6.1

* Strips testNames so they can be used as regex - BLamy
* Show "update snapshots" message when multiple snapshot tests failed - uucue2

### 2.6.0

* Adds ability to open snapshot file directly from test - bookman25
* Start automatically if jest.config.js or jest.json is in workspace - uucue2
* Use pathToJest setting to properly locate jest's package.json and read the version - uucue2
* Fix missing coverage overlay on Windows - seanpoulter
* Toggle coverage overlay without changing documents - seanpoulter

### 2.5.7-8

* Fix dot decoration display on Windows - seanpoulter

### 2.5.6

* Improve the dot decoration placement as we edit - seanpoulter
* Hide Debug CodeLens for skipped tests - seanpoulter
* Mute output from `console.warn` during tests - seanpoulter

### 2.5.5

* Improve where the Debug CodeLens is displayed - seanpoulter

### 2.5.4

* The debugger uses the setting `jest.pathToJest`  - seanpoulter

### 2.5.3

* Detect apps bootstrapped using react-scripts-ts  - seanpoulter

### 2.5.1-2

* Add option to disable codelens - goncharov

### 2.5.0

* Allow debugging non-successful tests - CzBuCHi

### 2.4.5

* Adds an option to not run all tests on launch - seanpoulter
* Never sends VS Code an invalid line number for an unexpected result - connectdotz

### 2.4.4

* Improvements for Create React Native App - anton-matosov

### 2.4.3

* Improvements for Create React App - seanpoulter

### 2.4.1-2

* Adds an option for `"jest.rootPath"` to let you choose the folder to run jest commands - garyxuehong

### 2.4.1

* Restart jest up to three times upon unexpected exit - connectdotz

### 2.4.0

* Fixes for Jest 21 - connectdotz
* Improvements to settings auto-completion - vvo
* Support toggling code coverage - bookman25
* Improve error reporting - bookman25

### 2.3.0

* Apply [prettier](https://github.com/prettier/prettier) to the codebase. - macklinu
* Adds coverage support - bookman25

### 2.2.1

* Jest related depenendency bumps. Should improve the inline messages and crash less. - orta

### 2.2.0

* Adds an option to not show errors inline in the editor - orta
* Adds an option to not snapshot update requests - orta
* Show channel command - orta
* Supports TS/TSX/JSX .snaps - orta
* Create React App fixes - orta
* Use "jest-test-typescript-parser" for our TypeScript parser - orta
* Bumps min VS code release - orta

Note: This release consolidates a lot of code with the Jest project, and so if you have a custom `testRegex` and use
      Jest below v20, chances are the decorators will not show. Everything else should be 👍 - orta

### 2.0.4

* New fancy spinner when running tests - bookman25
* Improved handling of expired test results - bookman25

### 2.0.3

* Improved underlining of failing expectations - bookman25

### 2.0.2

* Whitespace fixes for the error messages next to a fail - orta

### 2.0.1

* tsx support - orta/bookman25

### 2.0.0

* Move all of the Jest specific code into a new repo: [jest-editor-support](https://github.com/facebook/jest/tree/master/packages/jest-editor-support) where
  we can share the code with a nuclide implementation. This brings some changes to the development process (see the README) but should only affect users
  if we've missed something in moving over.

  - orta / bookman25 / cpojer

* Significant improvements to JavaScript parsers - bookman25
* Introduction of TypeScript support - bookman25

### 1.6.5

* Prepare for Jest 18 - orta

### 1.6.4

* Windows + Create React App improvements - brentatkins

### 1.6.3

* config file improvements - luizbon
* Warning message copy improvements - orta

### 1.6.2

* Adds an option that allows you to use an external config json file - luizbon

### 1.6.1

* More windows improvements - KalleOtt

### 1.6.0

* Separation of VS Code specific code from the extension by creating a lib directory,
  in preparation for moving to the Jest repo - https://github.com/facebook/jest/issues/2183 - orta
* Minor improvements for create-react users - orta
* Support for running Jest even in repos where Jest is not a direct dependency via the command `Start Jest Runner` - you will definitely need to set the per-project `.vscode/settings.json` to whatever would normally trigger a jest run - orta

### 1.5.1

* Use green empty circles for tests assumed to be good - gabro
* More windows improvements - bookman25

### 1.5.0

* Adds support for running the tests inside `create react` apps - orta

### 1.4.0

* When a Snapshot test has failed, it offers the chance to update your snapshots - orta

### 1.3.2

* Adds an error message if you're not using Jest 17 - orta

### 1.3.0 - 1.3.1

* Windows support - orta

### 1.2.0

* Adds syntax highlights for the JSX in `.js.snap` files - orta

### 1.1.0

* `import type` now shouldn't cause a parser error, and should be fine in test files - orta
* Adds an option to disable the initial loading of the runner on a project - orta
* You can start and stop the jest runner via the command pallette. - orta
* You can define your own path to the Jest test runner - orta
* Not a feature, but the code has been thoroughly commented - orta
* Improvements to parsing passing test files - orta
* Only run JS parser on files that match the Jest tesRegex - orta

### 1.0.3

* Uses all possible Babylon plugins when parsing a test file, should raise exceptions less - orta

### 1.0.2

* Removes unused commands - orta

### 1.0.1

#### Feature Complete, and rough polish pass

* Starts Jest automatically when you're in a project with Jest installed.
* Show individual fail / passes inline.
* Show fails inside the problem inspector.
* Highlights the errors next to the `expect` functions

- orta

### 0.0.6

* Show when the tests are running - orta
* Switch to use symbols in the status bar - orta

### 0.0.5

* All Tests in a file are marked red/green when we know whether the file passed - orta
* When we don't know test state yet, show an empty circle - orta

### 0.0.4

* Adds statusbar support - orta
* Adds fails to the problems section - orta

### 0.0.3

* Parses current file for it/test blocks - orta<|MERGE_RESOLUTION|>--- conflicted
+++ resolved
@@ -4,17 +4,16 @@
 Bug-fixes within the same version aren't needed
 
 ## Master
+
+-->
+
+### 4.0.3
 * add `--watchAll=false` to non-watch tasks - @connectdotz
 * move save related operations to new SaveTextDocument event listeners to prevent duplicate firing and losing test state for watch-mode + clean-doc-save combination. - @connectdotz
 * move testFile state to ResultProvider that provides a union of test-files and actual results, to be more robust even when there is a race condition when fileList comes after test run. - @connectdotz 
 * convert to upper-case drive letter for ProjectWorkspace rootPath - @connectdotz
-<<<<<<< HEAD
 * improve context match fallback: add name and location lookup as fallback for context matching. - @connectdotz
-=======
-* fix test file parsing for multiple array situation (#699) - @connectdotz
->>>>>>> 847dcb4f
--->
-
+* fix test file parsing for multiple array situation (#699) - @connectdot
 ### 4.0.2
 * fix debug problem for windows users (#707) - @connectdotz
 * change *Run Related Tests* default keybinding to Ctrl-Alt/Option-T to avoid overriding default shortcuts. (#704) - @Agalin
