--- conflicted
+++ resolved
@@ -15,11 +15,8 @@
 * Fix remove ANSI characters from test messages - [@jmarceli](https://github.com/jmarceli)
 * Adjust test result indicators for colorblind people - [@jmarceli](https://github.com/jmarceli)
 * Use short message instead of terse message in test diagnostic tooltip and tab - [@jmarceli](https://github.com/jmarceli)
-<<<<<<< HEAD
 * quoting default "pathToJest" to preserve special characters, if any. - @connectdotz
-=======
 * Fix for when `branch.end.column` is `null`. [@garyking](https://github.com/garyking)
->>>>>>> 4f4631f9
 
 -->
 
