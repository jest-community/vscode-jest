<!--

Please add your own contribution below inside the Master section
Bug-fixes within the same version aren't needed

## Master

* fix test breakage with 'jest-editor-support' internal modules due to automock. - connectdotz
* replacing the status bar spinner with the VS Code spinner - rhalaly
* Fix regex to detect the pluralized message 'snapshots failed' and show the 'Would you like to update your Snapshots' dialog - shruda
* Add 'hair space' (U+200A) after decoration text - [@rfgamaral](https://github.com/rfgamaral)
* Fix decoration color for 'unknown' tests - [@rfgamaral](https://github.com/rfgamaral)
* Improve global and local detection for Jest executable on `win32` platform - [@rfgamaral](https://github.com/rfgamaral)
* Set `"extensionKind": "workspace"` in `package.json` to support remote developement - [@rfgamaral](https://github.com/rfgamaral)
* Fix remove ANSI characters from test messages - [@jmarceli](https://github.com/jmarceli)
* Adjust test result indicators for colorblind people - [@jmarceli](https://github.com/jmarceli)
* Use short message instead of terse message in test diagnostic tooltip and tab - [@jmarceli](https://github.com/jmarceli)
* quoting default "pathToJest" to preserve special characters, if any. - @connectdotz
* Fix for when `branch.end.column` is `null`. [@garyking](https://github.com/garyking)
* Fix several jest coverage issues and improve usability. - @connectdotz
<<<<<<< HEAD
* Fix StatusBarItem when starting Jest without active text editor but only one workspace folder - @stephtr
=======
* Add "Running tests" message to the StatusBar - [@jmarceli](https://github.com/jmarceli)
>>>>>>> eb01a9be

-->

### 3.0.1

* use webpack for compilation, resulting in a much smaller extension size - stephtr

* fix security vulnerability for dependencies flagged by github - stephtr

### 3.0.0
* Support multi-root workspaces - escaton
  * multiroot workspace statusBar displays both active folder and workspace summary info - connectdotz
  * fix race condition in multi-root projects - connectdotz
  * add folder status bar support for multi-root projects - connectdotz

* support template-literal-string test names by matching with location info from jest result - connectdotz

* paying down some tech debt, see PR#447 for detail.

* Add disableOptimisticBPs option to debug configuration. Fixes #400 - blikblum

* Adds "Jest: Restart Runner" command - vdh

* replaced deprecated vscode.previewHtml command with webview - qalex

### 2.9.1

* Prevent ANSI escape codes from appearing in test messages - seanpoulter

### 2.9.0

* Adds a setting to control when the debug CodeLens appears - seanpoulter
* Support the "Jest: Start/Stop" and "Show output" commands without an active
  text editor - seanpoulter
* Restart Jest with --watchAll when --watch is not supported without git/hg
  - seanpoulter
* Highlight error of failed test when assertion was made outside of test
* Fix regression in handling workspaces that have been bootstrapped with
  create-react-app - seanpoulter
* Run Jest on Windows in a shell when gathering settings, such that we don't
  have to deal with the .cmd extension anymore - stephtr
* upgrade to jest 23.3 - connectdotz
* enhanced error reporting and troubleshooting assistance - connectdotz
  * Added a `jest.debugMode` setting for self-diagnosis
  * expand README Troubleshooting area
  * expand issue template to include critical settings as well as debug output
* retired jestSettings and version lookup logic - connectdotz
* refactor diagnostics to defer some expensive operations to later when the file becomes active. This is to improve performance and correctness, especially for use cases in #349 or #334 - connectdotz

### 2.8.0

* Adds a setting to control when the debug CodeLens appears - seanpoulter
* Support the "Jest: Start/Stop" and "Show output" commands without an active
  text editor - seanpoulter
* Restart Jest with --watchAll when --watch is not supported without git/hg
  - seanpoulter

### 2.7.2

* Fix decorators showing corrupt values when two tests of the same name in one file (e.g. in different describe blocks) exist - ThomasRooney

### 2.7.1

* Add new coverage formatter named GutterFormatter (can be used by setting jest.coverageFormatter to GutterFormatter instead of DefaultFormatter) - Guymestef

### 2.7.0

* Add the ability to configure debugging of tests - stephtr, connectdotz

### 2.6.4

* Fixes debugging of tests on Windows (bug introduced in 2.6.2) - stephtr

### 2.6.3

* Even better detection logic for projects created by `create-react-app` - stephtr

### 2.6.2

* Adding `.cmd` in `pathToJest` on Windows isn't necessary anymore - stephtr
* Update settings at runtime - gcangussu
* Improved detection logic for projects created by `create-react-app` - stephtr
* Added `JestProcess` and `JestProcessManager` abstractions to simplify Jest process management - marcinczenko

### 2.6.1

* Strips testNames so they can be used as regex - BLamy
* Show "update snapshots" message when multiple snapshot tests failed - uucue2

### 2.6.0

* Adds ability to open snapshot file directly from test - bookman25
* Start automatically if jest.config.js or jest.json is in workspace - uucue2
* Use pathToJest setting to properly locate jest's package.json and read the version - uucue2
* Fix missing coverage overlay on Windows - seanpoulter
* Toggle coverage overlay without changing documents - seanpoulter

### 2.5.7-8

* Fix dot decoration display on Windows - seanpoulter

### 2.5.6

* Improve the dot decoration placement as we edit - seanpoulter
* Hide Debug CodeLens for skipped tests - seanpoulter
* Mute output from `console.warn` during tests - seanpoulter

### 2.5.5

* Improve where the Debug CodeLens is displayed - seanpoulter

### 2.5.4

* The debugger uses the setting `jest.pathToJest`  - seanpoulter

### 2.5.3

* Detect apps bootstrapped using react-scripts-ts  - seanpoulter

### 2.5.1-2

* Add option to disable codelens - goncharov

### 2.5.0

* Allow debugging non-successful tests - CzBuCHi

### 2.4.5

* Adds an option to not run all tests on launch - seanpoulter
* Never sends VS Code an invalid line number for an unexpected result - connectdotz

### 2.4.4

* Improvements for Create React Native App - anton-matosov

### 2.4.3

* Improvements for Create React App - seanpoulter

### 2.4.1-2

* Adds an option for `"jest.rootPath"` to let you choose the folder to run jest commands - garyxuehong

### 2.4.1

* Restart jest up to three times upon unexpected exit - connectdotz

### 2.4.0

* Fixes for Jest 21 - connectdotz
* Improvements to settings auto-completion - vvo
* Support toggling code coverage - bookman25
* Improve error reporting - bookman25

### 2.3.0

* Apply [prettier](https://github.com/prettier/prettier) to the codebase. - macklinu
* Adds coverage support - bookman25

### 2.2.1

* Jest related depenendency bumps. Should improve the inline messages and crash less. - orta

### 2.2.0

* Adds an option to not show errors inline in the editor - orta
* Adds an option to not snapshot update requests - orta
* Show channel command - orta
* Supports TS/TSX/JSX .snaps - orta
* Create React App fixes - orta
* Use "jest-test-typescript-parser" for our TypeScript parser - orta
* Bumps min VS code release - orta

Note: This release consolidates a lot of code with the Jest project, and so if you have a custom `testRegex` and use
      Jest below v20, chances are the decorators will not show. Everything else should be 👍 - orta

### 2.0.4

* New fancy spinner when running tests - bookman25
* Improved handling of expired test results - bookman25

### 2.0.3

* Improved underlining of failing expectations - bookman25

### 2.0.2

* Whitespace fixes for the error messages next to a fail - orta

### 2.0.1

* tsx support - orta/bookman25

### 2.0.0

* Move all of the Jest specific code into a new repo: [jest-editor-support](https://github.com/facebook/jest/tree/master/packages/jest-editor-support) where
  we can share the code with a nuclide implementation. This brings some changes to the development process (see the README) but should only affect users
  if we've missed something in moving over.

  - orta / bookman25 / cpojer

* Significant improvements to JavaScript parsers - bookman25
* Introduction of TypeScript support - bookman25

### 1.6.5

* Prepare for Jest 18 - orta

### 1.6.4

* Windows + Create React App improvements - brentatkins

### 1.6.3

* config file improvements - luizbon
* Warning message copy improvements - orta

### 1.6.2

* Adds an option that allows you to use an external config json file - luizbon

### 1.6.1

* More windows improvements - KalleOtt

### 1.6.0

* Separation of VS Code specific code from the extension by creating a lib directory,
  in preparation for moving to the Jest repo - https://github.com/facebook/jest/issues/2183 - orta
* Minor improvements for create-react users - orta
* Support for running Jest even in repos where Jest is not a direct dependency via the command `Start Jest Runner` - you will definitely need to set the per-project `.vscode/settings.json` to whatever would normally trigger a jest run - orta

### 1.5.1

* Use green empty circles for tests assumed to be good - gabro
* More windows improvements - bookman25

### 1.5.0

* Adds support for running the tests inside `create react` apps - orta

### 1.4.0

* When a Snapshot test has failed, it offers the chance to update your snapshots - orta

### 1.3.2

* Adds an error message if you're not using Jest 17 - orta

### 1.3.0 - 1.3.1

* Windows support - orta

### 1.2.0

* Adds syntax highlights for the JSX in `.js.snap` files - orta

### 1.1.0

* `import type` now shouldn't cause a parser error, and should be fine in test files - orta
* Adds an option to disable the initial loading of the runner on a project - orta
* You can start and stop the jest runner via the command pallette. - orta
* You can define your own path to the Jest test runner - orta
* Not a feature, but the code has been thoroughly commented - orta
* Improvements to parsing passing test files - orta
* Only run JS parser on files that match the Jest tesRegex - orta

### 1.0.3

* Uses all possible Babylon plugins when parsing a test file, should raise exceptions less - orta

### 1.0.2

* Removes unused commands - orta

### 1.0.1

#### Feature Complete, and rough polish pass

* Starts Jest automatically when you're in a project with Jest installed.
* Show individual fail / passes inline.
* Show fails inside the problem inspector.
* Highlights the errors next to the `expect` functions

- orta

### 0.0.6

* Show when the tests are running - orta
* Switch to use symbols in the status bar - orta

### 0.0.5

* All Tests in a file are marked red/green when we know whether the file passed - orta
* When we don't know test state yet, show an empty circle - orta

### 0.0.4

* Adds statusbar support - orta
* Adds fails to the problems section - orta

### 0.0.3

* Parses current file for it/test blocks - orta<|MERGE_RESOLUTION|>--- conflicted
+++ resolved
@@ -18,11 +18,8 @@
 * quoting default "pathToJest" to preserve special characters, if any. - @connectdotz
 * Fix for when `branch.end.column` is `null`. [@garyking](https://github.com/garyking)
 * Fix several jest coverage issues and improve usability. - @connectdotz
-<<<<<<< HEAD
+* Add "Running tests" message to the StatusBar - [@jmarceli](https://github.com/jmarceli)
 * Fix StatusBarItem when starting Jest without active text editor but only one workspace folder - @stephtr
-=======
-* Add "Running tests" message to the StatusBar - [@jmarceli](https://github.com/jmarceli)
->>>>>>> eb01a9be
 
 -->
 
