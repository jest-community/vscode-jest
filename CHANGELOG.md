// Please add your own contribution below inside the Master section
// Bug-fixes within the same version aren't needed

## Master

<<<<<<< HEAD
* Improve the dot decoration placement as we edit - seanpoulter
=======
* Hide Debug CodeLens for skipped tests - seanpoulter
* Mute output from `console.warn` during tests - seanpoulter
>>>>>>> b0547198

### 2.5.5

* Improve where the Debug CodeLens is displayed - seanpoulter

### 2.5.4

* The debugger uses the setting `jest.pathToJest`  - seanpoulter

### 2.5.3

* Detect apps bootstrapped using react-scripts-ts  - seanpoulter

### 2.5.1-2

* Add option to disable codelens - goncharov

### 2.5.0

* Allow debugging non-successful tests - CzBuCHi

### 2.4.5

* Adds an option to not run all tests on launch - seanpoulter
* Never sends VS Code an invalid line number for an unexpected result - connectdotz

### 2.4.4

* Improvements for Create React Native App - anton-matosov

### 2.4.3

* Improvements for Create React App - seanpoulter

### 2.4.1-2

* Adds an option for `"jest.rootPath"` to let you choose the folder to run jest commands - garyxuehong

### 2.4.1

* Restart jest up to three times upon unexpected exit - connectdotz

### 2.4.0

* Fixes for Jest 21 - connectdotz
* Improvements to settings auto-completion - vvo
* Support toggling code coverage - bookman25
* Improve error reporting - bookman25

### 2.3.0

* Apply [prettier](https://github.com/prettier/prettier) to the codebase. - macklinu
* Adds coverage support - bookman25

### 2.2.1

* Jest related depenendency bumps. Should improve the inline messages and crash less. - orta

### 2.2.0

* Adds an option to not show errors inline in the editor - orta
* Adds an option to not snapshot update requests - orta
* Show channel command - orta
* Supports TS/TSX/JSX .snaps - orta
* Create React App fixes - orta
* Use "jest-test-typescript-parser" for our TypeScript parser - orta
* Bumps min VS code release - orta

Note: This release consolidates a lot of code with the Jest project, and so if you have a custom `testRegex` and use 
      Jest below v20, chances are the decorators will not show. Everything else should be 👍 - orta

### 2.0.4

* New fancy spinner when running tests - bookman25
* Improved handling of expired test results - bookman25

### 2.0.3

* Improved underlining of failing expectations - bookman25

### 2.0.2

* Whitespace fixes for the error messages next to a fail - orta

### 2.0.1

* tsx support - orta/bookman25

### 2.0.0

* Move all of the Jest specific code into a new repo: [jest-editor-support](https://github.com/facebook/jest/tree/master/packages/jest-editor-support) where
  we can share the code with a nuclide implementation. This brings some changes to the development process (see the README) but should only affect users
  if we've missed something in moving over. 

  - orta / bookman25 / cpojer 

* Significant improvements to JavaScript parsers - bookman25
* Introduction of TypeScript support - bookman25

### 1.6.5

* Prepare for Jest 18 - orta

### 1.6.4

* Windows + Create React App improvements - brentatkins

### 1.6.3

* config file improvements - luizbon
* Warning message copy improvements - orta

### 1.6.2

* Adds an option that allows you to use an external config json file - luizbon

### 1.6.1

* More windows improvements - KalleOtt 

### 1.6.0

* Separation of VS Code specific code from the extension by creating a lib directory, 
  in preparation for moving to the Jest repo - https://github.com/facebook/jest/issues/2183 - orta
* Minor improvements for create-react users - orta
* Support for running Jest even in repos where Jest is not a direct dependency via the command `Start Jest Runner` - you will definitely need to set the per-project `.vscode/settings.json` to whatever would normally trigger a jest run - orta 

### 1.5.1

* Use green empty circles for tests assumed to be good - gabro
* More windows improvements - bookman25

### 1.5.0

* Adds support for running the tests inside `create react` apps - orta 

### 1.4.0

* When a Snapshot test has failed, it offers the chance to update your snapshots - orta

### 1.3.2

* Adds an error message if you're not using Jest 17 - orta

### 1.3.0 - 1.3.1

* Windows support - orta

### 1.2.0

* Adds syntax highlights for the JSX in `.js.snap` files - orta 

### 1.1.0

* `import type` now shouldn't cause a parser error, and should be fine in test files - orta
* Adds an option to disable the initial loading of the runner on a project - orta
* You can start and stop the jest runner via the command pallette. - orta
* You can define your own path to the Jest test runner - orta
* Not a feature, but the code has been thoroughly commented - orta
* Improvements to parsing passing test files - orta
* Only run JS parser on files that match the Jest tesRegex - orta 

### 1.0.3

* Uses all possible Babylon plugins when parsing a test file, should raise exceptions less - orta

### 1.0.2

* Removes unused commands - orta

### 1.0.1

#### Feature Complete, and rough polish pass

* Starts Jest automatically when you're in a project with Jest installed.
* Show individual fail / passes inline.
* Show fails inside the problem inspector.
* Highlights the errors next to the `expect` functions 

- orta

### 0.0.6

* Show when the tests are running - orta
* Switch to use symbols in the status bar - orta

### 0.0.5

* All Tests in a file are marked red/green when we know whether the file passed - orta
* When we don't know test state yet, show an empty circle - orta

### 0.0.4

* Adds statusbar support - orta
* Adds fails to the problems section - orta

### 0.0.3 

* Parses current file for it/test blocks - orta<|MERGE_RESOLUTION|>--- conflicted
+++ resolved
@@ -3,12 +3,9 @@
 
 ## Master
 
-<<<<<<< HEAD
 * Improve the dot decoration placement as we edit - seanpoulter
-=======
 * Hide Debug CodeLens for skipped tests - seanpoulter
 * Mute output from `console.warn` during tests - seanpoulter
->>>>>>> b0547198
 
 ### 2.5.5
 
