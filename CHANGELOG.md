<!--

Please add your own contribution below inside the Master section
Bug-fixes within the same version aren't needed

## Master

<<<<<<< HEAD
* change path of jest executable in order to support running jest in yarn workspaces - @glentakahashi

=======
* refactor editor decorations and load icons from `vscode-codicons` [@Tymek](https://github.com/Tymek)
* move test status indicator from editor text to gutter [@Tymek](https://github.com/Tymek)
>>>>>>> 6a5d52fc
-->

### 4.0.0-alpha.0
* improve create-react-app detection logic - stephtr
* improve the detection of cases in which Jest needs to be restarted with `--watchAll` - [@lordofthelake](https://github.com/lordofthelake)  
* upgrade all dependencies to the latest, except istanbul-lib-xxx, which requires more code change and will be handled in a separate coverage PR. - @connectdotz
* code base clean up: migrate from tslint to eslint and adopted the latest recommended coding style, adopt semi-colon, added more ci check... - @connectdotz
* resolve coverage map merge issue, upgrade istanbul dependencies to the latest and move to async coverageMap update. @connectdotz
* introducing a new matching algorithm to use context relationship in matching test blocks and assertions - @connectdotz

### 3.2.0
* prevent auto starting watch-mode jest process when the parent process is stopped, which can lead to orphan process during deactivation among others. - @connectdotz
* adding workspace folder in error message for multii-root projects. - @connectdotz

### 3.1.1
* fix reporter failed to load due to whitespace in path - connectdotz

### 3.1.0
* fix test breakage with 'jest-editor-support' internal modules due to automock. - connectdotz
* replacing the status bar spinner with the VS Code spinner - rhalaly
* Fix regex to detect the pluralized message 'snapshots failed' and show the 'Would you like to update your Snapshots' dialog - shruda
* Add 'hair space' (U+200A) after decoration text - [@rfgamaral](https://github.com/rfgamaral)
* Fix decoration color for 'unknown' tests - [@rfgamaral](https://github.com/rfgamaral)
* Improve global and local detection for Jest executable on `win32` platform - [@rfgamaral](https://github.com/rfgamaral)
* Set `"extensionKind": "workspace"` in `package.json` to support remote developement - [@rfgamaral](https://github.com/rfgamaral)
* Fix remove ANSI characters from test messages - [@jmarceli](https://github.com/jmarceli)
* Adjust test result indicators for colorblind people - [@jmarceli](https://github.com/jmarceli)
* Use short message instead of terse message in test diagnostic tooltip and tab - [@jmarceli](https://github.com/jmarceli)
* quoting default "pathToJest" to preserve special characters, if any. - @connectdotz
* Fix for when `branch.end.column` is `null`. [@garyking](https://github.com/garyking)
* Fix several jest coverage issues and improve usability. - @connectdotz
* Add "Running tests" message to the StatusBar - [@jmarceli](https://github.com/jmarceli)
* Disable inline error messages by default - [@jmarceli](https://github.com/jmarceli)
* Fix StatusBarItem when starting Jest without active text editor but only one workspace folder - @stephtr

### 3.0.1

* use webpack for compilation, resulting in a much smaller extension size - stephtr

* fix security vulnerability for dependencies flagged by github - stephtr

### 3.0.0
* Support multi-root workspaces - escaton
  * multiroot workspace statusBar displays both active folder and workspace summary info - connectdotz
  * fix race condition in multi-root projects - connectdotz
  * add folder status bar support for multi-root projects - connectdotz

* support template-literal-string test names by matching with location info from jest result - connectdotz

* paying down some tech debt, see PR#447 for detail.

* Add disableOptimisticBPs option to debug configuration. Fixes #400 - blikblum

* Adds "Jest: Restart Runner" command - vdh

* replaced deprecated vscode.previewHtml command with webview - qalex

### 2.9.1

* Prevent ANSI escape codes from appearing in test messages - seanpoulter

### 2.9.0

* Adds a setting to control when the debug CodeLens appears - seanpoulter
* Support the "Jest: Start/Stop" and "Show output" commands without an active
  text editor - seanpoulter
* Restart Jest with --watchAll when --watch is not supported without git/hg
  - seanpoulter
* Highlight error of failed test when assertion was made outside of test
* Fix regression in handling workspaces that have been bootstrapped with
  create-react-app - seanpoulter
* Run Jest on Windows in a shell when gathering settings, such that we don't
  have to deal with the .cmd extension anymore - stephtr
* upgrade to jest 23.3 - connectdotz
* enhanced error reporting and troubleshooting assistance - connectdotz
  * Added a `jest.debugMode` setting for self-diagnosis
  * expand README Troubleshooting area
  * expand issue template to include critical settings as well as debug output
* retired jestSettings and version lookup logic - connectdotz
* refactor diagnostics to defer some expensive operations to later when the file becomes active. This is to improve performance and correctness, especially for use cases in #349 or #334 - connectdotz

### 2.8.0

* Adds a setting to control when the debug CodeLens appears - seanpoulter
* Support the "Jest: Start/Stop" and "Show output" commands without an active
  text editor - seanpoulter
* Restart Jest with --watchAll when --watch is not supported without git/hg
  - seanpoulter

### 2.7.2

* Fix decorators showing corrupt values when two tests of the same name in one file (e.g. in different describe blocks) exist - ThomasRooney

### 2.7.1

* Add new coverage formatter named GutterFormatter (can be used by setting jest.coverageFormatter to GutterFormatter instead of DefaultFormatter) - Guymestef

### 2.7.0

* Add the ability to configure debugging of tests - stephtr, connectdotz

### 2.6.4

* Fixes debugging of tests on Windows (bug introduced in 2.6.2) - stephtr

### 2.6.3

* Even better detection logic for projects created by `create-react-app` - stephtr

### 2.6.2

* Adding `.cmd` in `pathToJest` on Windows isn't necessary anymore - stephtr
* Update settings at runtime - gcangussu
* Improved detection logic for projects created by `create-react-app` - stephtr
* Added `JestProcess` and `JestProcessManager` abstractions to simplify Jest process management - marcinczenko

### 2.6.1

* Strips testNames so they can be used as regex - BLamy
* Show "update snapshots" message when multiple snapshot tests failed - uucue2

### 2.6.0

* Adds ability to open snapshot file directly from test - bookman25
* Start automatically if jest.config.js or jest.json is in workspace - uucue2
* Use pathToJest setting to properly locate jest's package.json and read the version - uucue2
* Fix missing coverage overlay on Windows - seanpoulter
* Toggle coverage overlay without changing documents - seanpoulter

### 2.5.7-8

* Fix dot decoration display on Windows - seanpoulter

### 2.5.6

* Improve the dot decoration placement as we edit - seanpoulter
* Hide Debug CodeLens for skipped tests - seanpoulter
* Mute output from `console.warn` during tests - seanpoulter

### 2.5.5

* Improve where the Debug CodeLens is displayed - seanpoulter

### 2.5.4

* The debugger uses the setting `jest.pathToJest`  - seanpoulter

### 2.5.3

* Detect apps bootstrapped using react-scripts-ts  - seanpoulter

### 2.5.1-2

* Add option to disable codelens - goncharov

### 2.5.0

* Allow debugging non-successful tests - CzBuCHi

### 2.4.5

* Adds an option to not run all tests on launch - seanpoulter
* Never sends VS Code an invalid line number for an unexpected result - connectdotz

### 2.4.4

* Improvements for Create React Native App - anton-matosov

### 2.4.3

* Improvements for Create React App - seanpoulter

### 2.4.1-2

* Adds an option for `"jest.rootPath"` to let you choose the folder to run jest commands - garyxuehong

### 2.4.1

* Restart jest up to three times upon unexpected exit - connectdotz

### 2.4.0

* Fixes for Jest 21 - connectdotz
* Improvements to settings auto-completion - vvo
* Support toggling code coverage - bookman25
* Improve error reporting - bookman25

### 2.3.0

* Apply [prettier](https://github.com/prettier/prettier) to the codebase. - macklinu
* Adds coverage support - bookman25

### 2.2.1

* Jest related depenendency bumps. Should improve the inline messages and crash less. - orta

### 2.2.0

* Adds an option to not show errors inline in the editor - orta
* Adds an option to not snapshot update requests - orta
* Show channel command - orta
* Supports TS/TSX/JSX .snaps - orta
* Create React App fixes - orta
* Use "jest-test-typescript-parser" for our TypeScript parser - orta
* Bumps min VS code release - orta

Note: This release consolidates a lot of code with the Jest project, and so if you have a custom `testRegex` and use
      Jest below v20, chances are the decorators will not show. Everything else should be 👍 - orta

### 2.0.4

* New fancy spinner when running tests - bookman25
* Improved handling of expired test results - bookman25

### 2.0.3

* Improved underlining of failing expectations - bookman25

### 2.0.2

* Whitespace fixes for the error messages next to a fail - orta

### 2.0.1

* tsx support - orta/bookman25

### 2.0.0

* Move all of the Jest specific code into a new repo: [jest-editor-support](https://github.com/facebook/jest/tree/master/packages/jest-editor-support) where
  we can share the code with a nuclide implementation. This brings some changes to the development process (see the README) but should only affect users
  if we've missed something in moving over.

  - orta / bookman25 / cpojer

* Significant improvements to JavaScript parsers - bookman25
* Introduction of TypeScript support - bookman25

### 1.6.5

* Prepare for Jest 18 - orta

### 1.6.4

* Windows + Create React App improvements - brentatkins

### 1.6.3

* config file improvements - luizbon
* Warning message copy improvements - orta

### 1.6.2

* Adds an option that allows you to use an external config json file - luizbon

### 1.6.1

* More windows improvements - KalleOtt

### 1.6.0

* Separation of VS Code specific code from the extension by creating a lib directory,
  in preparation for moving to the Jest repo - https://github.com/facebook/jest/issues/2183 - orta
* Minor improvements for create-react users - orta
* Support for running Jest even in repos where Jest is not a direct dependency via the command `Start Jest Runner` - you will definitely need to set the per-project `.vscode/settings.json` to whatever would normally trigger a jest run - orta

### 1.5.1

* Use green empty circles for tests assumed to be good - gabro
* More windows improvements - bookman25

### 1.5.0

* Adds support for running the tests inside `create react` apps - orta

### 1.4.0

* When a Snapshot test has failed, it offers the chance to update your snapshots - orta

### 1.3.2

* Adds an error message if you're not using Jest 17 - orta

### 1.3.0 - 1.3.1

* Windows support - orta

### 1.2.0

* Adds syntax highlights for the JSX in `.js.snap` files - orta

### 1.1.0

* `import type` now shouldn't cause a parser error, and should be fine in test files - orta
* Adds an option to disable the initial loading of the runner on a project - orta
* You can start and stop the jest runner via the command pallette. - orta
* You can define your own path to the Jest test runner - orta
* Not a feature, but the code has been thoroughly commented - orta
* Improvements to parsing passing test files - orta
* Only run JS parser on files that match the Jest tesRegex - orta

### 1.0.3

* Uses all possible Babylon plugins when parsing a test file, should raise exceptions less - orta

### 1.0.2

* Removes unused commands - orta

### 1.0.1

#### Feature Complete, and rough polish pass

* Starts Jest automatically when you're in a project with Jest installed.
* Show individual fail / passes inline.
* Show fails inside the problem inspector.
* Highlights the errors next to the `expect` functions

- orta

### 0.0.6

* Show when the tests are running - orta
* Switch to use symbols in the status bar - orta

### 0.0.5

* All Tests in a file are marked red/green when we know whether the file passed - orta
* When we don't know test state yet, show an empty circle - orta

### 0.0.4

* Adds statusbar support - orta
* Adds fails to the problems section - orta

### 0.0.3

* Parses current file for it/test blocks - orta<|MERGE_RESOLUTION|>--- conflicted
+++ resolved
@@ -5,13 +5,10 @@
 
 ## Master
 
-<<<<<<< HEAD
 * change path of jest executable in order to support running jest in yarn workspaces - @glentakahashi
-
-=======
 * refactor editor decorations and load icons from `vscode-codicons` [@Tymek](https://github.com/Tymek)
 * move test status indicator from editor text to gutter [@Tymek](https://github.com/Tymek)
->>>>>>> 6a5d52fc
+
 -->
 
 ### 4.0.0-alpha.0
