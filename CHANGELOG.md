<!--

Please add your own contribution below inside the Master section
Bug-fixes within the same version aren't needed

## Master

* Adds ability to open snapshot file directly from test - bookman25
* start automatically if jest.config.js or jest.json is in workspace - uucue2
<<<<<<< HEAD
* search for jest/package.json in node_modules or ../node_modules or ../../node_modules etc.
=======
* use pathToJest setting to properly locate jest's package.json and read the version - uucue2
>>>>>>> be7c166a

-->

### 2.5.7-8

* Fix dot decoration display on Windows - seanpoulter

### 2.5.6

* Improve the dot decoration placement as we edit - seanpoulter
* Hide Debug CodeLens for skipped tests - seanpoulter
* Mute output from `console.warn` during tests - seanpoulter

### 2.5.5

* Improve where the Debug CodeLens is displayed - seanpoulter

### 2.5.4

* The debugger uses the setting `jest.pathToJest`  - seanpoulter

### 2.5.3

* Detect apps bootstrapped using react-scripts-ts  - seanpoulter

### 2.5.1-2

* Add option to disable codelens - goncharov

### 2.5.0

* Allow debugging non-successful tests - CzBuCHi

### 2.4.5

* Adds an option to not run all tests on launch - seanpoulter
* Never sends VS Code an invalid line number for an unexpected result - connectdotz

### 2.4.4

* Improvements for Create React Native App - anton-matosov

### 2.4.3

* Improvements for Create React App - seanpoulter

### 2.4.1-2

* Adds an option for `"jest.rootPath"` to let you choose the folder to run jest commands - garyxuehong

### 2.4.1

* Restart jest up to three times upon unexpected exit - connectdotz

### 2.4.0

* Fixes for Jest 21 - connectdotz
* Improvements to settings auto-completion - vvo
* Support toggling code coverage - bookman25
* Improve error reporting - bookman25

### 2.3.0

* Apply [prettier](https://github.com/prettier/prettier) to the codebase. - macklinu
* Adds coverage support - bookman25

### 2.2.1

* Jest related depenendency bumps. Should improve the inline messages and crash less. - orta

### 2.2.0

* Adds an option to not show errors inline in the editor - orta
* Adds an option to not snapshot update requests - orta
* Show channel command - orta
* Supports TS/TSX/JSX .snaps - orta
* Create React App fixes - orta
* Use "jest-test-typescript-parser" for our TypeScript parser - orta
* Bumps min VS code release - orta

Note: This release consolidates a lot of code with the Jest project, and so if you have a custom `testRegex` and use 
      Jest below v20, chances are the decorators will not show. Everything else should be 👍 - orta

### 2.0.4

* New fancy spinner when running tests - bookman25
* Improved handling of expired test results - bookman25

### 2.0.3

* Improved underlining of failing expectations - bookman25

### 2.0.2

* Whitespace fixes for the error messages next to a fail - orta

### 2.0.1

* tsx support - orta/bookman25

### 2.0.0

* Move all of the Jest specific code into a new repo: [jest-editor-support](https://github.com/facebook/jest/tree/master/packages/jest-editor-support) where
  we can share the code with a nuclide implementation. This brings some changes to the development process (see the README) but should only affect users
  if we've missed something in moving over. 

  - orta / bookman25 / cpojer 

* Significant improvements to JavaScript parsers - bookman25
* Introduction of TypeScript support - bookman25

### 1.6.5

* Prepare for Jest 18 - orta

### 1.6.4

* Windows + Create React App improvements - brentatkins

### 1.6.3

* config file improvements - luizbon
* Warning message copy improvements - orta

### 1.6.2

* Adds an option that allows you to use an external config json file - luizbon

### 1.6.1

* More windows improvements - KalleOtt 

### 1.6.0

* Separation of VS Code specific code from the extension by creating a lib directory, 
  in preparation for moving to the Jest repo - https://github.com/facebook/jest/issues/2183 - orta
* Minor improvements for create-react users - orta
* Support for running Jest even in repos where Jest is not a direct dependency via the command `Start Jest Runner` - you will definitely need to set the per-project `.vscode/settings.json` to whatever would normally trigger a jest run - orta 

### 1.5.1

* Use green empty circles for tests assumed to be good - gabro
* More windows improvements - bookman25

### 1.5.0

* Adds support for running the tests inside `create react` apps - orta 

### 1.4.0

* When a Snapshot test has failed, it offers the chance to update your snapshots - orta

### 1.3.2

* Adds an error message if you're not using Jest 17 - orta

### 1.3.0 - 1.3.1

* Windows support - orta

### 1.2.0

* Adds syntax highlights for the JSX in `.js.snap` files - orta 

### 1.1.0

* `import type` now shouldn't cause a parser error, and should be fine in test files - orta
* Adds an option to disable the initial loading of the runner on a project - orta
* You can start and stop the jest runner via the command pallette. - orta
* You can define your own path to the Jest test runner - orta
* Not a feature, but the code has been thoroughly commented - orta
* Improvements to parsing passing test files - orta
* Only run JS parser on files that match the Jest tesRegex - orta 

### 1.0.3

* Uses all possible Babylon plugins when parsing a test file, should raise exceptions less - orta

### 1.0.2

* Removes unused commands - orta

### 1.0.1

#### Feature Complete, and rough polish pass

* Starts Jest automatically when you're in a project with Jest installed.
* Show individual fail / passes inline.
* Show fails inside the problem inspector.
* Highlights the errors next to the `expect` functions 

- orta

### 0.0.6

* Show when the tests are running - orta
* Switch to use symbols in the status bar - orta

### 0.0.5

* All Tests in a file are marked red/green when we know whether the file passed - orta
* When we don't know test state yet, show an empty circle - orta

### 0.0.4

* Adds statusbar support - orta
* Adds fails to the problems section - orta

### 0.0.3 

* Parses current file for it/test blocks - orta<|MERGE_RESOLUTION|>--- conflicted
+++ resolved
@@ -7,11 +7,8 @@
 
 * Adds ability to open snapshot file directly from test - bookman25
 * start automatically if jest.config.js or jest.json is in workspace - uucue2
-<<<<<<< HEAD
-* search for jest/package.json in node_modules or ../node_modules or ../../node_modules etc.
-=======
 * use pathToJest setting to properly locate jest's package.json and read the version - uucue2
->>>>>>> be7c166a
+* search for jest/package.json in node_modules or ../node_modules or ../../node_modules etc. - ronp001
 
 -->
 
