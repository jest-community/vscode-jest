--- conflicted
+++ resolved
@@ -17,313 +17,312 @@
 * Use short message instead of terse message in test diagnostic tooltip and tab - [@jmarceli](https://github.com/jmarceli)
 * quoting default "pathToJest" to preserve special characters, if any. - @connectdotz
 * Fix for when `branch.end.column` is `null`. [@garyking](https://github.com/garyking)
-<<<<<<< HEAD
+* Fix several jest coverage issues and improve usability. - @connectdotz
 * Add "Running tests" message to the StatusBar - [@jmarceli](https://github.com/jmarceli)
-=======
-* Fix several jest coverage issues and improve usability. - @connectdotz
->>>>>>> cee6fae0
 
 -->
 
 ### 3.0.1
 
-* use webpack for compilation, resulting in a much smaller extension size - stephtr
-
-* fix security vulnerability for dependencies flagged by github - stephtr
+- use webpack for compilation, resulting in a much smaller extension size - stephtr
+
+- fix security vulnerability for dependencies flagged by github - stephtr
 
 ### 3.0.0
-* Support multi-root workspaces - escaton
-  * multiroot workspace statusBar displays both active folder and workspace summary info - connectdotz
-  * fix race condition in multi-root projects - connectdotz
-  * add folder status bar support for multi-root projects - connectdotz
-
-* support template-literal-string test names by matching with location info from jest result - connectdotz
-
-* paying down some tech debt, see PR#447 for detail.
-
-* Add disableOptimisticBPs option to debug configuration. Fixes #400 - blikblum
-
-* Adds "Jest: Restart Runner" command - vdh
-
-* replaced deprecated vscode.previewHtml command with webview - qalex
+
+- Support multi-root workspaces - escaton
+
+  - multiroot workspace statusBar displays both active folder and workspace summary info - connectdotz
+  - fix race condition in multi-root projects - connectdotz
+  - add folder status bar support for multi-root projects - connectdotz
+
+- support template-literal-string test names by matching with location info from jest result - connectdotz
+
+- paying down some tech debt, see PR#447 for detail.
+
+- Add disableOptimisticBPs option to debug configuration. Fixes #400 - blikblum
+
+- Adds "Jest: Restart Runner" command - vdh
+
+- replaced deprecated vscode.previewHtml command with webview - qalex
 
 ### 2.9.1
 
-* Prevent ANSI escape codes from appearing in test messages - seanpoulter
+- Prevent ANSI escape codes from appearing in test messages - seanpoulter
 
 ### 2.9.0
 
-* Adds a setting to control when the debug CodeLens appears - seanpoulter
-* Support the "Jest: Start/Stop" and "Show output" commands without an active
+- Adds a setting to control when the debug CodeLens appears - seanpoulter
+- Support the "Jest: Start/Stop" and "Show output" commands without an active
   text editor - seanpoulter
-* Restart Jest with --watchAll when --watch is not supported without git/hg
+- Restart Jest with --watchAll when --watch is not supported without git/hg
   - seanpoulter
-* Highlight error of failed test when assertion was made outside of test
-* Fix regression in handling workspaces that have been bootstrapped with
+- Highlight error of failed test when assertion was made outside of test
+- Fix regression in handling workspaces that have been bootstrapped with
   create-react-app - seanpoulter
-* Run Jest on Windows in a shell when gathering settings, such that we don't
+- Run Jest on Windows in a shell when gathering settings, such that we don't
   have to deal with the .cmd extension anymore - stephtr
-* upgrade to jest 23.3 - connectdotz
-* enhanced error reporting and troubleshooting assistance - connectdotz
-  * Added a `jest.debugMode` setting for self-diagnosis
-  * expand README Troubleshooting area
-  * expand issue template to include critical settings as well as debug output
-* retired jestSettings and version lookup logic - connectdotz
-* refactor diagnostics to defer some expensive operations to later when the file becomes active. This is to improve performance and correctness, especially for use cases in #349 or #334 - connectdotz
+- upgrade to jest 23.3 - connectdotz
+- enhanced error reporting and troubleshooting assistance - connectdotz
+  - Added a `jest.debugMode` setting for self-diagnosis
+  - expand README Troubleshooting area
+  - expand issue template to include critical settings as well as debug output
+- retired jestSettings and version lookup logic - connectdotz
+- refactor diagnostics to defer some expensive operations to later when the file becomes active. This is to improve performance and correctness, especially for use cases in #349 or #334 - connectdotz
 
 ### 2.8.0
 
-* Adds a setting to control when the debug CodeLens appears - seanpoulter
-* Support the "Jest: Start/Stop" and "Show output" commands without an active
+- Adds a setting to control when the debug CodeLens appears - seanpoulter
+- Support the "Jest: Start/Stop" and "Show output" commands without an active
   text editor - seanpoulter
-* Restart Jest with --watchAll when --watch is not supported without git/hg
+- Restart Jest with --watchAll when --watch is not supported without git/hg
   - seanpoulter
 
 ### 2.7.2
 
-* Fix decorators showing corrupt values when two tests of the same name in one file (e.g. in different describe blocks) exist - ThomasRooney
+- Fix decorators showing corrupt values when two tests of the same name in one file (e.g. in different describe blocks) exist - ThomasRooney
 
 ### 2.7.1
 
-* Add new coverage formatter named GutterFormatter (can be used by setting jest.coverageFormatter to GutterFormatter instead of DefaultFormatter) - Guymestef
+- Add new coverage formatter named GutterFormatter (can be used by setting jest.coverageFormatter to GutterFormatter instead of DefaultFormatter) - Guymestef
 
 ### 2.7.0
 
-* Add the ability to configure debugging of tests - stephtr, connectdotz
+- Add the ability to configure debugging of tests - stephtr, connectdotz
 
 ### 2.6.4
 
-* Fixes debugging of tests on Windows (bug introduced in 2.6.2) - stephtr
+- Fixes debugging of tests on Windows (bug introduced in 2.6.2) - stephtr
 
 ### 2.6.3
 
-* Even better detection logic for projects created by `create-react-app` - stephtr
+- Even better detection logic for projects created by `create-react-app` - stephtr
 
 ### 2.6.2
 
-* Adding `.cmd` in `pathToJest` on Windows isn't necessary anymore - stephtr
-* Update settings at runtime - gcangussu
-* Improved detection logic for projects created by `create-react-app` - stephtr
-* Added `JestProcess` and `JestProcessManager` abstractions to simplify Jest process management - marcinczenko
+- Adding `.cmd` in `pathToJest` on Windows isn't necessary anymore - stephtr
+- Update settings at runtime - gcangussu
+- Improved detection logic for projects created by `create-react-app` - stephtr
+- Added `JestProcess` and `JestProcessManager` abstractions to simplify Jest process management - marcinczenko
 
 ### 2.6.1
 
-* Strips testNames so they can be used as regex - BLamy
-* Show "update snapshots" message when multiple snapshot tests failed - uucue2
+- Strips testNames so they can be used as regex - BLamy
+- Show "update snapshots" message when multiple snapshot tests failed - uucue2
 
 ### 2.6.0
 
-* Adds ability to open snapshot file directly from test - bookman25
-* Start automatically if jest.config.js or jest.json is in workspace - uucue2
-* Use pathToJest setting to properly locate jest's package.json and read the version - uucue2
-* Fix missing coverage overlay on Windows - seanpoulter
-* Toggle coverage overlay without changing documents - seanpoulter
+- Adds ability to open snapshot file directly from test - bookman25
+- Start automatically if jest.config.js or jest.json is in workspace - uucue2
+- Use pathToJest setting to properly locate jest's package.json and read the version - uucue2
+- Fix missing coverage overlay on Windows - seanpoulter
+- Toggle coverage overlay without changing documents - seanpoulter
 
 ### 2.5.7-8
 
-* Fix dot decoration display on Windows - seanpoulter
+- Fix dot decoration display on Windows - seanpoulter
 
 ### 2.5.6
 
-* Improve the dot decoration placement as we edit - seanpoulter
-* Hide Debug CodeLens for skipped tests - seanpoulter
-* Mute output from `console.warn` during tests - seanpoulter
+- Improve the dot decoration placement as we edit - seanpoulter
+- Hide Debug CodeLens for skipped tests - seanpoulter
+- Mute output from `console.warn` during tests - seanpoulter
 
 ### 2.5.5
 
-* Improve where the Debug CodeLens is displayed - seanpoulter
+- Improve where the Debug CodeLens is displayed - seanpoulter
 
 ### 2.5.4
 
-* The debugger uses the setting `jest.pathToJest`  - seanpoulter
+- The debugger uses the setting `jest.pathToJest` - seanpoulter
 
 ### 2.5.3
 
-* Detect apps bootstrapped using react-scripts-ts  - seanpoulter
+- Detect apps bootstrapped using react-scripts-ts - seanpoulter
 
 ### 2.5.1-2
 
-* Add option to disable codelens - goncharov
+- Add option to disable codelens - goncharov
 
 ### 2.5.0
 
-* Allow debugging non-successful tests - CzBuCHi
+- Allow debugging non-successful tests - CzBuCHi
 
 ### 2.4.5
 
-* Adds an option to not run all tests on launch - seanpoulter
-* Never sends VS Code an invalid line number for an unexpected result - connectdotz
+- Adds an option to not run all tests on launch - seanpoulter
+- Never sends VS Code an invalid line number for an unexpected result - connectdotz
 
 ### 2.4.4
 
-* Improvements for Create React Native App - anton-matosov
+- Improvements for Create React Native App - anton-matosov
 
 ### 2.4.3
 
-* Improvements for Create React App - seanpoulter
+- Improvements for Create React App - seanpoulter
 
 ### 2.4.1-2
 
-* Adds an option for `"jest.rootPath"` to let you choose the folder to run jest commands - garyxuehong
+- Adds an option for `"jest.rootPath"` to let you choose the folder to run jest commands - garyxuehong
 
 ### 2.4.1
 
-* Restart jest up to three times upon unexpected exit - connectdotz
+- Restart jest up to three times upon unexpected exit - connectdotz
 
 ### 2.4.0
 
-* Fixes for Jest 21 - connectdotz
-* Improvements to settings auto-completion - vvo
-* Support toggling code coverage - bookman25
-* Improve error reporting - bookman25
+- Fixes for Jest 21 - connectdotz
+- Improvements to settings auto-completion - vvo
+- Support toggling code coverage - bookman25
+- Improve error reporting - bookman25
 
 ### 2.3.0
 
-* Apply [prettier](https://github.com/prettier/prettier) to the codebase. - macklinu
-* Adds coverage support - bookman25
+- Apply [prettier](https://github.com/prettier/prettier) to the codebase. - macklinu
+- Adds coverage support - bookman25
 
 ### 2.2.1
 
-* Jest related depenendency bumps. Should improve the inline messages and crash less. - orta
+- Jest related depenendency bumps. Should improve the inline messages and crash less. - orta
 
 ### 2.2.0
 
-* Adds an option to not show errors inline in the editor - orta
-* Adds an option to not snapshot update requests - orta
-* Show channel command - orta
-* Supports TS/TSX/JSX .snaps - orta
-* Create React App fixes - orta
-* Use "jest-test-typescript-parser" for our TypeScript parser - orta
-* Bumps min VS code release - orta
+- Adds an option to not show errors inline in the editor - orta
+- Adds an option to not snapshot update requests - orta
+- Show channel command - orta
+- Supports TS/TSX/JSX .snaps - orta
+- Create React App fixes - orta
+- Use "jest-test-typescript-parser" for our TypeScript parser - orta
+- Bumps min VS code release - orta
 
 Note: This release consolidates a lot of code with the Jest project, and so if you have a custom `testRegex` and use
-      Jest below v20, chances are the decorators will not show. Everything else should be 👍 - orta
+Jest below v20, chances are the decorators will not show. Everything else should be 👍 - orta
 
 ### 2.0.4
 
-* New fancy spinner when running tests - bookman25
-* Improved handling of expired test results - bookman25
+- New fancy spinner when running tests - bookman25
+- Improved handling of expired test results - bookman25
 
 ### 2.0.3
 
-* Improved underlining of failing expectations - bookman25
+- Improved underlining of failing expectations - bookman25
 
 ### 2.0.2
 
-* Whitespace fixes for the error messages next to a fail - orta
+- Whitespace fixes for the error messages next to a fail - orta
 
 ### 2.0.1
 
-* tsx support - orta/bookman25
+- tsx support - orta/bookman25
 
 ### 2.0.0
 
-* Move all of the Jest specific code into a new repo: [jest-editor-support](https://github.com/facebook/jest/tree/master/packages/jest-editor-support) where
+- Move all of the Jest specific code into a new repo: [jest-editor-support](https://github.com/facebook/jest/tree/master/packages/jest-editor-support) where
   we can share the code with a nuclide implementation. This brings some changes to the development process (see the README) but should only affect users
   if we've missed something in moving over.
 
   - orta / bookman25 / cpojer
 
-* Significant improvements to JavaScript parsers - bookman25
-* Introduction of TypeScript support - bookman25
+- Significant improvements to JavaScript parsers - bookman25
+- Introduction of TypeScript support - bookman25
 
 ### 1.6.5
 
-* Prepare for Jest 18 - orta
+- Prepare for Jest 18 - orta
 
 ### 1.6.4
 
-* Windows + Create React App improvements - brentatkins
+- Windows + Create React App improvements - brentatkins
 
 ### 1.6.3
 
-* config file improvements - luizbon
-* Warning message copy improvements - orta
+- config file improvements - luizbon
+- Warning message copy improvements - orta
 
 ### 1.6.2
 
-* Adds an option that allows you to use an external config json file - luizbon
+- Adds an option that allows you to use an external config json file - luizbon
 
 ### 1.6.1
 
-* More windows improvements - KalleOtt
+- More windows improvements - KalleOtt
 
 ### 1.6.0
 
-* Separation of VS Code specific code from the extension by creating a lib directory,
+- Separation of VS Code specific code from the extension by creating a lib directory,
   in preparation for moving to the Jest repo - https://github.com/facebook/jest/issues/2183 - orta
-* Minor improvements for create-react users - orta
-* Support for running Jest even in repos where Jest is not a direct dependency via the command `Start Jest Runner` - you will definitely need to set the per-project `.vscode/settings.json` to whatever would normally trigger a jest run - orta
+- Minor improvements for create-react users - orta
+- Support for running Jest even in repos where Jest is not a direct dependency via the command `Start Jest Runner` - you will definitely need to set the per-project `.vscode/settings.json` to whatever would normally trigger a jest run - orta
 
 ### 1.5.1
 
-* Use green empty circles for tests assumed to be good - gabro
-* More windows improvements - bookman25
+- Use green empty circles for tests assumed to be good - gabro
+- More windows improvements - bookman25
 
 ### 1.5.0
 
-* Adds support for running the tests inside `create react` apps - orta
+- Adds support for running the tests inside `create react` apps - orta
 
 ### 1.4.0
 
-* When a Snapshot test has failed, it offers the chance to update your snapshots - orta
+- When a Snapshot test has failed, it offers the chance to update your snapshots - orta
 
 ### 1.3.2
 
-* Adds an error message if you're not using Jest 17 - orta
+- Adds an error message if you're not using Jest 17 - orta
 
 ### 1.3.0 - 1.3.1
 
-* Windows support - orta
+- Windows support - orta
 
 ### 1.2.0
 
-* Adds syntax highlights for the JSX in `.js.snap` files - orta
+- Adds syntax highlights for the JSX in `.js.snap` files - orta
 
 ### 1.1.0
 
-* `import type` now shouldn't cause a parser error, and should be fine in test files - orta
-* Adds an option to disable the initial loading of the runner on a project - orta
-* You can start and stop the jest runner via the command pallette. - orta
-* You can define your own path to the Jest test runner - orta
-* Not a feature, but the code has been thoroughly commented - orta
-* Improvements to parsing passing test files - orta
-* Only run JS parser on files that match the Jest tesRegex - orta
+- `import type` now shouldn't cause a parser error, and should be fine in test files - orta
+- Adds an option to disable the initial loading of the runner on a project - orta
+- You can start and stop the jest runner via the command pallette. - orta
+- You can define your own path to the Jest test runner - orta
+- Not a feature, but the code has been thoroughly commented - orta
+- Improvements to parsing passing test files - orta
+- Only run JS parser on files that match the Jest tesRegex - orta
 
 ### 1.0.3
 
-* Uses all possible Babylon plugins when parsing a test file, should raise exceptions less - orta
+- Uses all possible Babylon plugins when parsing a test file, should raise exceptions less - orta
 
 ### 1.0.2
 
-* Removes unused commands - orta
+- Removes unused commands - orta
 
 ### 1.0.1
 
 #### Feature Complete, and rough polish pass
 
-* Starts Jest automatically when you're in a project with Jest installed.
-* Show individual fail / passes inline.
-* Show fails inside the problem inspector.
-* Highlights the errors next to the `expect` functions
-
-- orta
+- Starts Jest automatically when you're in a project with Jest installed.
+- Show individual fail / passes inline.
+- Show fails inside the problem inspector.
+- Highlights the errors next to the `expect` functions
+
+* orta
 
 ### 0.0.6
 
-* Show when the tests are running - orta
-* Switch to use symbols in the status bar - orta
+- Show when the tests are running - orta
+- Switch to use symbols in the status bar - orta
 
 ### 0.0.5
 
-* All Tests in a file are marked red/green when we know whether the file passed - orta
-* When we don't know test state yet, show an empty circle - orta
+- All Tests in a file are marked red/green when we know whether the file passed - orta
+- When we don't know test state yet, show an empty circle - orta
 
 ### 0.0.4
 
-* Adds statusbar support - orta
-* Adds fails to the problems section - orta
+- Adds statusbar support - orta
+- Adds fails to the problems section - orta
 
 ### 0.0.3
 
-* Parses current file for it/test blocks - orta+- Parses current file for it/test blocks - orta