<!--

Please add your own contribution below inside the Master section
Bug-fixes within the same version aren't needed

## Master

* Fix regex to detect the pluralized message 'snapshots failed' and show the 'Would you like to update your Snapshots' dialog - shruda
* Add 'hair space' (U+200A) after decoration text - [@rfgamaral](https://github.com/rfgamaral)
* Fix decoration color for 'unknown' tests - [@rfgamaral](https://github.com/rfgamaral)
* Improve global and local detection for Jest executable on `win32` platform - [@rfgamaral](https://github.com/rfgamaral)
* Set `"extensionKind": "workspace"` in `package.json` to support remote developement - [@rfgamaral](https://github.com/rfgamaral)
* Fix remove ANSI characters from test messages - [@jmarceli](https://github.com/jmarceli)
<<<<<<< HEAD
* Add "Running tests" message to the StatusBar - [@jmarceli](https://github.com/jmarceli)
=======
* Use short message instead of terse message in test diagnostic tooltip and tab - [@jmarceli](https://github.com/jmarceli)
>>>>>>> 7b5f2432

-->

## Master

* replacing the status bar spinner with the VS Code spinner - rhalaly

### 3.0.1

* use webpack for compilation, resulting in a much smaller extension size - stephtr

* fix security vulnerability for dependencies flagged by github - stephtr

### 3.0.0
* Support multi-root workspaces - escaton
  * multiroot workspace statusBar displays both active folder and workspace summary info - connectdotz
  * fix race condition in multi-root projects - connectdotz
  * add folder status bar support for multi-root projects - connectdotz

* support template-literal-string test names by matching with location info from jest result - connectdotz

* paying down some tech debt, see PR#447 for detail.

* Add disableOptimisticBPs option to debug configuration. Fixes #400 - blikblum

* Adds "Jest: Restart Runner" command - vdh

* replaced deprecated vscode.previewHtml command with webview - qalex

### 2.9.1

* Prevent ANSI escape codes from appearing in test messages - seanpoulter

### 2.9.0

* Adds a setting to control when the debug CodeLens appears - seanpoulter
* Support the "Jest: Start/Stop" and "Show output" commands without an active
  text editor - seanpoulter
* Restart Jest with --watchAll when --watch is not supported without git/hg
  - seanpoulter
* Highlight error of failed test when assertion was made outside of test
* Fix regression in handling workspaces that have been bootstrapped with
  create-react-app - seanpoulter
* Run Jest on Windows in a shell when gathering settings, such that we don't
  have to deal with the .cmd extension anymore - stephtr
* upgrade to jest 23.3 - connectdotz
* enhanced error reporting and troubleshooting assistance - connectdotz
  * Added a `jest.debugMode` setting for self-diagnosis
  * expand README Troubleshooting area
  * expand issue template to include critical settings as well as debug output
* retired jestSettings and version lookup logic - connectdotz
* refactor diagnostics to defer some expensive operations to later when the file becomes active. This is to improve performance and correctness, especially for use cases in #349 or #334 - connectdotz

### 2.8.0

* Adds a setting to control when the debug CodeLens appears - seanpoulter
* Support the "Jest: Start/Stop" and "Show output" commands without an active
  text editor - seanpoulter
* Restart Jest with --watchAll when --watch is not supported without git/hg
  - seanpoulter

### 2.7.2

* Fix decorators showing corrupt values when two tests of the same name in one file (e.g. in different describe blocks) exist - ThomasRooney

### 2.7.1

* Add new coverage formatter named GutterFormatter (can be used by setting jest.coverageFormatter to GutterFormatter instead of DefaultFormatter) - Guymestef

### 2.7.0

* Add the ability to configure debugging of tests - stephtr, connectdotz

### 2.6.4

* Fixes debugging of tests on Windows (bug introduced in 2.6.2) - stephtr

### 2.6.3

* Even better detection logic for projects created by `create-react-app` - stephtr

### 2.6.2

* Adding `.cmd` in `pathToJest` on Windows isn't necessary anymore - stephtr
* Update settings at runtime - gcangussu
* Improved detection logic for projects created by `create-react-app` - stephtr
* Added `JestProcess` and `JestProcessManager` abstractions to simplify Jest process management - marcinczenko

### 2.6.1

* Strips testNames so they can be used as regex - BLamy
* Show "update snapshots" message when multiple snapshot tests failed - uucue2

### 2.6.0

* Adds ability to open snapshot file directly from test - bookman25
* Start automatically if jest.config.js or jest.json is in workspace - uucue2
* Use pathToJest setting to properly locate jest's package.json and read the version - uucue2
* Fix missing coverage overlay on Windows - seanpoulter
* Toggle coverage overlay without changing documents - seanpoulter

### 2.5.7-8

* Fix dot decoration display on Windows - seanpoulter

### 2.5.6

* Improve the dot decoration placement as we edit - seanpoulter
* Hide Debug CodeLens for skipped tests - seanpoulter
* Mute output from `console.warn` during tests - seanpoulter

### 2.5.5

* Improve where the Debug CodeLens is displayed - seanpoulter

### 2.5.4

* The debugger uses the setting `jest.pathToJest`  - seanpoulter

### 2.5.3

* Detect apps bootstrapped using react-scripts-ts  - seanpoulter

### 2.5.1-2

* Add option to disable codelens - goncharov

### 2.5.0

* Allow debugging non-successful tests - CzBuCHi

### 2.4.5

* Adds an option to not run all tests on launch - seanpoulter
* Never sends VS Code an invalid line number for an unexpected result - connectdotz

### 2.4.4

* Improvements for Create React Native App - anton-matosov

### 2.4.3

* Improvements for Create React App - seanpoulter

### 2.4.1-2

* Adds an option for `"jest.rootPath"` to let you choose the folder to run jest commands - garyxuehong

### 2.4.1

* Restart jest up to three times upon unexpected exit - connectdotz

### 2.4.0

* Fixes for Jest 21 - connectdotz
* Improvements to settings auto-completion - vvo
* Support toggling code coverage - bookman25
* Improve error reporting - bookman25

### 2.3.0

* Apply [prettier](https://github.com/prettier/prettier) to the codebase. - macklinu
* Adds coverage support - bookman25

### 2.2.1

* Jest related depenendency bumps. Should improve the inline messages and crash less. - orta

### 2.2.0

* Adds an option to not show errors inline in the editor - orta
* Adds an option to not snapshot update requests - orta
* Show channel command - orta
* Supports TS/TSX/JSX .snaps - orta
* Create React App fixes - orta
* Use "jest-test-typescript-parser" for our TypeScript parser - orta
* Bumps min VS code release - orta

Note: This release consolidates a lot of code with the Jest project, and so if you have a custom `testRegex` and use
      Jest below v20, chances are the decorators will not show. Everything else should be 👍 - orta

### 2.0.4

* New fancy spinner when running tests - bookman25
* Improved handling of expired test results - bookman25

### 2.0.3

* Improved underlining of failing expectations - bookman25

### 2.0.2

* Whitespace fixes for the error messages next to a fail - orta

### 2.0.1

* tsx support - orta/bookman25

### 2.0.0

* Move all of the Jest specific code into a new repo: [jest-editor-support](https://github.com/facebook/jest/tree/master/packages/jest-editor-support) where
  we can share the code with a nuclide implementation. This brings some changes to the development process (see the README) but should only affect users
  if we've missed something in moving over.

  - orta / bookman25 / cpojer

* Significant improvements to JavaScript parsers - bookman25
* Introduction of TypeScript support - bookman25

### 1.6.5

* Prepare for Jest 18 - orta

### 1.6.4

* Windows + Create React App improvements - brentatkins

### 1.6.3

* config file improvements - luizbon
* Warning message copy improvements - orta

### 1.6.2

* Adds an option that allows you to use an external config json file - luizbon

### 1.6.1

* More windows improvements - KalleOtt

### 1.6.0

* Separation of VS Code specific code from the extension by creating a lib directory,
  in preparation for moving to the Jest repo - https://github.com/facebook/jest/issues/2183 - orta
* Minor improvements for create-react users - orta
* Support for running Jest even in repos where Jest is not a direct dependency via the command `Start Jest Runner` - you will definitely need to set the per-project `.vscode/settings.json` to whatever would normally trigger a jest run - orta

### 1.5.1

* Use green empty circles for tests assumed to be good - gabro
* More windows improvements - bookman25

### 1.5.0

* Adds support for running the tests inside `create react` apps - orta

### 1.4.0

* When a Snapshot test has failed, it offers the chance to update your snapshots - orta

### 1.3.2

* Adds an error message if you're not using Jest 17 - orta

### 1.3.0 - 1.3.1

* Windows support - orta

### 1.2.0

* Adds syntax highlights for the JSX in `.js.snap` files - orta

### 1.1.0

* `import type` now shouldn't cause a parser error, and should be fine in test files - orta
* Adds an option to disable the initial loading of the runner on a project - orta
* You can start and stop the jest runner via the command pallette. - orta
* You can define your own path to the Jest test runner - orta
* Not a feature, but the code has been thoroughly commented - orta
* Improvements to parsing passing test files - orta
* Only run JS parser on files that match the Jest tesRegex - orta

### 1.0.3

* Uses all possible Babylon plugins when parsing a test file, should raise exceptions less - orta

### 1.0.2

* Removes unused commands - orta

### 1.0.1

#### Feature Complete, and rough polish pass

* Starts Jest automatically when you're in a project with Jest installed.
* Show individual fail / passes inline.
* Show fails inside the problem inspector.
* Highlights the errors next to the `expect` functions

- orta

### 0.0.6

* Show when the tests are running - orta
* Switch to use symbols in the status bar - orta

### 0.0.5

* All Tests in a file are marked red/green when we know whether the file passed - orta
* When we don't know test state yet, show an empty circle - orta

### 0.0.4

* Adds statusbar support - orta
* Adds fails to the problems section - orta

### 0.0.3

* Parses current file for it/test blocks - orta<|MERGE_RESOLUTION|>--- conflicted
+++ resolved
@@ -11,11 +11,8 @@
 * Improve global and local detection for Jest executable on `win32` platform - [@rfgamaral](https://github.com/rfgamaral)
 * Set `"extensionKind": "workspace"` in `package.json` to support remote developement - [@rfgamaral](https://github.com/rfgamaral)
 * Fix remove ANSI characters from test messages - [@jmarceli](https://github.com/jmarceli)
-<<<<<<< HEAD
+* Use short message instead of terse message in test diagnostic tooltip and tab - [@jmarceli](https://github.com/jmarceli)
 * Add "Running tests" message to the StatusBar - [@jmarceli](https://github.com/jmarceli)
-=======
-* Use short message instead of terse message in test diagnostic tooltip and tab - [@jmarceli](https://github.com/jmarceli)
->>>>>>> 7b5f2432
 
 -->
 
