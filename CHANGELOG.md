--- conflicted
+++ resolved
@@ -4,11 +4,8 @@
 Bug-fixes within the same version aren't needed
 
 ## Master
-<<<<<<< HEAD
 * added setup extension wizard - @connectdotz
-=======
 * update doc to give warning on potential incorrect coverage in watch mode - @connectdotz
->>>>>>> aefe66ee
 
 -->
 
