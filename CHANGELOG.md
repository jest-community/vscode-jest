--- conflicted
+++ resolved
@@ -4,12 +4,10 @@
 Bug-fixes within the same version aren't needed
 
 ## Master
-<<<<<<< HEAD
+
 * upgrade all dependencies to the latest, except istanbul-lib-xxx, which requires more code change and will be handled in a separate coverage PR. - @connectdotz
-    
-=======
+
 * Improve the detection of cases in which Jest needs to be restarted with `--watchAll` - [@lordofthelake](https://github.com/lordofthelake)  
->>>>>>> e3a3056b
 -->
 
 ### 3.2.0
