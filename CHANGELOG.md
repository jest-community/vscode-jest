<!--

Please add your own contribution below inside the Master section
Bug-fixes within the same version aren't needed

## Master

<<<<<<< HEAD
* Prevent ANSI escape codes from appearing in test messages - seanpoulter
* Added preliminary support for test sidebar - gstamac
=======
>>>>>>> 3dae02ab
* Your message here - name

-->

### 2.9.1

* Prevent ANSI escape codes from appearing in test messages - seanpoulter

### 2.9.0

* Adds a setting to control when the debug CodeLens appears - seanpoulter
* Support the "Jest: Start/Stop" and "Show output" commands without an active
  text editor - seanpoulter
* Restart Jest with --watchAll when --watch is not supported without git/hg
  - seanpoulter
* Highlight error of failed test when assertion was made outside of test
* Fix regression in handling workspaces that have been bootstrapped with
  create-react-app - seanpoulter
* Run Jest on Windows in a shell when gathering settings, such that we don't
  have to deal with the .cmd extension anymore - stephtr
* upgrade to jest 23.3 - connectdotz
* enhanced error reporting and troubleshooting assistance - connectdotz
  * Added a `jest.debugMode` setting for self-diagnosis
  * expand README Troubleshooting area
  * expand issue template to include critical settings as well as debug output
* retired jestSettings and version lookup logic - connectdotz
* refactor diagnostics to defer some expensive operations to later when the file becomes active. This is to improve performance and correctness, especially for use cases in #349 or #334 - connectdotz

### 2.8.0

* Adds a setting to control when the debug CodeLens appears - seanpoulter
* Support the "Jest: Start/Stop" and "Show output" commands without an active
  text editor - seanpoulter
* Restart Jest with --watchAll when --watch is not supported without git/hg
  - seanpoulter

### 2.7.2

* Fix decorators showing corrupt values when two tests of the same name in one file (e.g. in different describe blocks) exist - ThomasRooney

### 2.7.1

* Add new coverage formatter named GutterFormatter (can be used by setting jest.coverageFormatter to GutterFormatter instead of DefaultFormatter) - Guymestef

### 2.7.0

* Add the ability to configure debugging of tests - stephtr, connectdotz

### 2.6.4

* Fixes debugging of tests on Windows (bug introduced in 2.6.2) - stephtr

### 2.6.3

* Even better detection logic for projects created by `create-react-app` - stephtr

### 2.6.2

* Adding `.cmd` in `pathToJest` on Windows isn't necessary anymore - stephtr
* Update settings at runtime - gcangussu
* Improved detection logic for projects created by `create-react-app` - stephtr
* Added `JestProcess` and `JestProcessManager` abstractions to simplify Jest process management - marcinczenko

### 2.6.1

* Strips testNames so they can be used as regex - BLamy
* Show "update snapshots" message when multiple snapshot tests failed - uucue2

### 2.6.0

* Adds ability to open snapshot file directly from test - bookman25
* Start automatically if jest.config.js or jest.json is in workspace - uucue2
* Use pathToJest setting to properly locate jest's package.json and read the version - uucue2
* Fix missing coverage overlay on Windows - seanpoulter
* Toggle coverage overlay without changing documents - seanpoulter

### 2.5.7-8

* Fix dot decoration display on Windows - seanpoulter

### 2.5.6

* Improve the dot decoration placement as we edit - seanpoulter
* Hide Debug CodeLens for skipped tests - seanpoulter
* Mute output from `console.warn` during tests - seanpoulter

### 2.5.5

* Improve where the Debug CodeLens is displayed - seanpoulter

### 2.5.4

* The debugger uses the setting `jest.pathToJest`  - seanpoulter

### 2.5.3

* Detect apps bootstrapped using react-scripts-ts  - seanpoulter

### 2.5.1-2

* Add option to disable codelens - goncharov

### 2.5.0

* Allow debugging non-successful tests - CzBuCHi

### 2.4.5

* Adds an option to not run all tests on launch - seanpoulter
* Never sends VS Code an invalid line number for an unexpected result - connectdotz

### 2.4.4

* Improvements for Create React Native App - anton-matosov

### 2.4.3

* Improvements for Create React App - seanpoulter

### 2.4.1-2

* Adds an option for `"jest.rootPath"` to let you choose the folder to run jest commands - garyxuehong

### 2.4.1

* Restart jest up to three times upon unexpected exit - connectdotz

### 2.4.0

* Fixes for Jest 21 - connectdotz
* Improvements to settings auto-completion - vvo
* Support toggling code coverage - bookman25
* Improve error reporting - bookman25

### 2.3.0

* Apply [prettier](https://github.com/prettier/prettier) to the codebase. - macklinu
* Adds coverage support - bookman25

### 2.2.1

* Jest related depenendency bumps. Should improve the inline messages and crash less. - orta

### 2.2.0

* Adds an option to not show errors inline in the editor - orta
* Adds an option to not snapshot update requests - orta
* Show channel command - orta
* Supports TS/TSX/JSX .snaps - orta
* Create React App fixes - orta
* Use "jest-test-typescript-parser" for our TypeScript parser - orta
* Bumps min VS code release - orta

Note: This release consolidates a lot of code with the Jest project, and so if you have a custom `testRegex` and use 
      Jest below v20, chances are the decorators will not show. Everything else should be 👍 - orta

### 2.0.4

* New fancy spinner when running tests - bookman25
* Improved handling of expired test results - bookman25

### 2.0.3

* Improved underlining of failing expectations - bookman25

### 2.0.2

* Whitespace fixes for the error messages next to a fail - orta

### 2.0.1

* tsx support - orta/bookman25

### 2.0.0

* Move all of the Jest specific code into a new repo: [jest-editor-support](https://github.com/facebook/jest/tree/master/packages/jest-editor-support) where
  we can share the code with a nuclide implementation. This brings some changes to the development process (see the README) but should only affect users
  if we've missed something in moving over. 

  - orta / bookman25 / cpojer 

* Significant improvements to JavaScript parsers - bookman25
* Introduction of TypeScript support - bookman25

### 1.6.5

* Prepare for Jest 18 - orta

### 1.6.4

* Windows + Create React App improvements - brentatkins

### 1.6.3

* config file improvements - luizbon
* Warning message copy improvements - orta

### 1.6.2

* Adds an option that allows you to use an external config json file - luizbon

### 1.6.1

* More windows improvements - KalleOtt 

### 1.6.0

* Separation of VS Code specific code from the extension by creating a lib directory, 
  in preparation for moving to the Jest repo - https://github.com/facebook/jest/issues/2183 - orta
* Minor improvements for create-react users - orta
* Support for running Jest even in repos where Jest is not a direct dependency via the command `Start Jest Runner` - you will definitely need to set the per-project `.vscode/settings.json` to whatever would normally trigger a jest run - orta 

### 1.5.1

* Use green empty circles for tests assumed to be good - gabro
* More windows improvements - bookman25

### 1.5.0

* Adds support for running the tests inside `create react` apps - orta 

### 1.4.0

* When a Snapshot test has failed, it offers the chance to update your snapshots - orta

### 1.3.2

* Adds an error message if you're not using Jest 17 - orta

### 1.3.0 - 1.3.1

* Windows support - orta

### 1.2.0

* Adds syntax highlights for the JSX in `.js.snap` files - orta 

### 1.1.0

* `import type` now shouldn't cause a parser error, and should be fine in test files - orta
* Adds an option to disable the initial loading of the runner on a project - orta
* You can start and stop the jest runner via the command pallette. - orta
* You can define your own path to the Jest test runner - orta
* Not a feature, but the code has been thoroughly commented - orta
* Improvements to parsing passing test files - orta
* Only run JS parser on files that match the Jest tesRegex - orta 

### 1.0.3

* Uses all possible Babylon plugins when parsing a test file, should raise exceptions less - orta

### 1.0.2

* Removes unused commands - orta

### 1.0.1

#### Feature Complete, and rough polish pass

* Starts Jest automatically when you're in a project with Jest installed.
* Show individual fail / passes inline.
* Show fails inside the problem inspector.
* Highlights the errors next to the `expect` functions 

- orta

### 0.0.6

* Show when the tests are running - orta
* Switch to use symbols in the status bar - orta

### 0.0.5

* All Tests in a file are marked red/green when we know whether the file passed - orta
* When we don't know test state yet, show an empty circle - orta

### 0.0.4

* Adds statusbar support - orta
* Adds fails to the problems section - orta

### 0.0.3 

* Parses current file for it/test blocks - orta<|MERGE_RESOLUTION|>--- conflicted
+++ resolved
@@ -5,11 +5,7 @@
 
 ## Master
 
-<<<<<<< HEAD
-* Prevent ANSI escape codes from appearing in test messages - seanpoulter
 * Added preliminary support for test sidebar - gstamac
-=======
->>>>>>> 3dae02ab
 * Your message here - name
 
 -->
