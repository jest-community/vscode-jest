--- conflicted
+++ resolved
@@ -175,12 +175,9 @@
       shell: mockShell,
       autoRevealOutput: 'on-run',
       parserPluginOptions: null,
-<<<<<<< HEAD
       enable: true,
       nodeEnv: undefined,
-=======
       useDashedArgs: false,
->>>>>>> 724795ee
     });
     expect(createJestSettingGetter).toHaveBeenCalledWith(folder);
   });
