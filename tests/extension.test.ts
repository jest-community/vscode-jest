--- conflicted
+++ resolved
@@ -148,14 +148,11 @@
         rootPath: '<rootDir>',
         runAllTestsFirst: true,
         showCoverageOnLoad: false,
-<<<<<<< HEAD
+        debugMode: false,
         sidebar: {
           showFiles: false,
           autoExpand: false,
         },
-=======
-        debugMode: false,
->>>>>>> 655ab3f8
       })
     })
   })
