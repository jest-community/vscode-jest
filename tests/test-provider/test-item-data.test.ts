--- conflicted
+++ resolved
@@ -1171,32 +1171,6 @@
         const listener = context.ext.sessionEvents.onRunEvent.event.mock.results[0].value;
         expect(listener.dispose).toHaveBeenCalled();
       });
-<<<<<<< HEAD
-      it.each([{ type: 'scheduled' }, { type: 'start' }])(
-        '$type: clear when clearOutputOnRun is true',
-        ({ type }) => {
-          const runMode = new RunMode({ type: 'watch', clearOutputOnRun: true });
-          context.ext.settings = { runMode };
-          const process = mockScheduleProcess(context);
-          env.onRunEvent({ type, process });
-          expect(context.output.clear).toHaveBeenCalled();
-        }
-      );
-      it.each([{ type: 'scheduled' }, { type: 'start' }])(
-        '$type: do not clear when when autoClearTerminal is false',
-        ({ type }) => {
-          context.ext.settings = { autoClearTerminal: false };
-          const process = mockScheduleProcess(context);
-          env.onRunEvent({ type, process });
-          expect(context.output.clear).not.toHaveBeenCalled();
-        }
-      );
-    });
-    describe('handle run event to set item status and show output', () => {
-      let env;
-      beforeEach(() => {
-        env = setupTestEnv();
-=======
       it('can adapt raw output to terminal output', () => {
         // cSpell: ignore myarn
         const coloredText = '[2K[1G[1myarn run v1.22.5[22m\n';
@@ -1204,7 +1178,6 @@
         expect(jestRun.vscodeRun.appendOutput).toHaveBeenCalledWith(
           expect.stringContaining(coloredText)
         );
->>>>>>> 1f330123
       });
       describe('optionally clear terminal on start & schedule', () => {
         let env;
