# vscode-jest

[![Build Status](https://github.com/jest-community/vscode-jest/actions/workflows/node-ci.yml/badge.svg)](https://github.com/jest-community/vscode-jest/actions) [![Coverage Status](https://coveralls.io/repos/github/jest-community/vscode-jest/badge.svg?branch=master)](https://coveralls.io/github/jest-community/vscode-jest?branch=master) [![Visual Studio Marketplace](https://img.shields.io/visual-studio-marketplace/v/Orta.vscode-jest?color=success&label=Visual%20Studio%20Marketplace)](https://marketplace.visualstudio.com/items?itemName=Orta.vscode-jest)

---
## v4.1 with Test Explorer <!-- omit in toc -->

Test explorer is one of the highly requested feature for this extension. Last year vscode announced the plan for the official test explorer and we have been trying out the new proposed API since. Now the vscode test explorer is live (2021 July release - v1.59), we are excited to release `v4.1` and our users can finally tap into this great new UI experience 🎉


![test-explorer.png](images/test-explorer.png)

Please note, the test explorer is new and some of the features might be missing or imperfect (see [How to use test explorer](#how-to-use-the-test-explorer) for more details), nevertheless, we will continue to improve it. Please do not hesitate to ask questions or file issues, thanks and have fun!

<details>
<summary>v4 Release</summary>

After longer than expected development, [v4](https://github.com/jest-community/vscode-jest/releases/tag/v4.0.0) is finally released! 😄

This is a big release packed with changes to address many nagging issues you have been asking for, such as inconsistent test status indicators, high CPU usage, more granular control of the test runner, missing coverage, supporting parameterized tests, mysterious start up failure etc.

Knowing the scope of the changes is significant, while we tried to test it as much as we can, there are probably still some rough edges we have not discovered. If it interrupted your work, our apology! You can either look up on the document below to see if you can find a workaround; or [revert](https://code.visualstudio.com/updates/v1_30#_install-previous-versions) to the earlier version. Please do not hesitate to file [issues](https://github.com/jest-community/vscode-jest/issues) or ask questions in [discussions](https://github.com/jest-community/vscode-jest/discussions), we will be monitoring them closely and address issues as best we can.

Feel free to read more about the [features and migration](https://github.com/jest-community/vscode-jest/releases/tag/v4.0.0) or come chat with us in the [release discussion](https://github.com/jest-community/vscode-jest/discussions/693) for general comments or questions about this release.

P.S. We find the new version did made the development of this extension a bit easier (yes, we do eat our own dog food :dog:), hopefully, it will do the same for your project. Happy coding!
</details>

---

Content
- [vscode-jest](#vscode-jest)
  - [The Aim](#the-aim)
  - [Features](#features)
  - [Installation](#installation)
  - [How to use the extension?](#how-to-use-the-extension)
    - [How to get it set up?](#how-to-get-it-set-up)
    - [How to trigger the test run?](#how-to-trigger-the-test-run)
    - [How to debug tests?](#how-to-debug-tests)
    - [How to use code coverage?](#how-to-use-code-coverage)
    - [How to use the extension with monorepo projects?](#how-to-use-the-extension-with-monorepo-projects)
    - [How to read the StatusBar?](#how-to-read-the-statusbar)
    - [How to use the Test Explorer?](#how-to-use-the-test-explorer)
  - [Customization](#customization)
    - [Settings](#settings)
      - [Details](#details)
        - [jestCommandLine](#jestcommandline)
        - [rootPath](#rootpath)
        - [debugCodeLens.showWhenTestStateIn](#debugcodelensshowwhenteststatein)
        - [coverageFormatter](#coverageformatter)
        - [coverageColors](#coveragecolors)
        - [autoRun](#autorun)
        - [testExplorer](#testexplorer)
    - [Debug Config](#debug-config)
  - [Commands](#commands)
  - [Menu](#menu)
  - [Troubleshooting](#troubleshooting)
  - [Want to Contribute?](#want-to-contribute)
  - [License](#license)

---



## The Aim

A comprehensive experience when using [Facebook's Jest](https://github.com/facebook/jest) within a project.

* Useful IDE based Feedback
* Session based test watching
* File based interactive testing

<img src="https://github.com/jest-community/vscode-jest/raw/master/images/vscode-jest.gif" alt="Screenshot of the tool" width="100%">

## Features

* Starts Jest automatically when you're in a root folder project with Jest installed.
* Show individual fail / passes inline.
* Show fails inside the problem inspector.
* Highlights the errors next to the `expect` functions.
* Adds syntax highlighting to snapshot files.
* A one button update for failed snapshots.
* Show coverage information in files being tested.
* Help debug jest tests in vscode.
* Supports multiple test run modes (automated, manual, and hybrid onSave) to meet user's preferred development experience.
* Track and shows overall workspace/project test stats

## Installation

Simply open [Jest - Visual Studio Marketplace](https://marketplace.visualstudio.com/items?itemName=Orta.vscode-jest) and click "Install".
Alternatively open Visual Studio Code, go to the extension view and search for "Jest".

For detailed releases and migration help, please see [releases](https://github.com/jest-community/vscode-jest/releases).

## How to use the extension?

This extension should work out of the box for [common jest environments](#common-jest-env). Users should see test status indicators in test file editors and Jest stats in the StatusBar, for example. However, for more sophisticated projects or people who prefer different look-and-feel/behaviors, customization via [settings](#customization) might be needed.

Most features in this extension should be pretty straight forward without much configuration. But in case you want to change the default behavior or encountered some difficulty with the extension, please checkout the following how-to and troubleshooting guides.

---
<a id="common-jest-env">**common jest environments**</a>:

This extension can automatically start the jest process without any custom configuration when

* we find Jest installed in the workspace: `node_modules/.bin/jest`
* we find the workspace has been bootstrapped with create-react-app:
  - `node_modules/react-scripts/node_modules/.bin/jest` or
  - `node_modules/react-native-scripts`

---

### How to get it set up?

This extension runs on top of your Jest installation. Upon starting, it has the expectation that the Jest environment is properly set up, i.e. jest can be executed in VS Code's terminal.

Out of the box, this extension should work for most simple/standard jest and react projects (see [common jest environments](#common-jest-env)). However, if you have a more sophisticated project or custom jest command, the extension might not be able to start the jest process automatically.  In such case you can use the [jest.jestCommandLine](#jestCommandLine) to customize the extension. In v4 and on, a [setup wizard](setup-wizard.md) can be used to configure the essential settings for the extension.

Feel free to checkout the complete list of available [custom settings](#customization).

### How to trigger the test run?

By default, users need not do anything, the extension will automatically trigger related test run when needed by running jest in the watch mode. However, this can be easily changed if more granular control is desired. Below shows the execution models supported and how to use [jest.autoRun](#autorun) to opt into it:

<details>
<summary>fully automated</summary>

No need to manually trigger any test run, all changes will be monitored and related tests will be run accordingly. It is basically running jest with `--watch` or `--watchAll`. This is the default mode prior to v4. Example:
- `"jest.autoRun": {"watch": true}` => will start the jest with the watch flag and leave all tests at "unknown" state until changes are detected.
- `"jest.autoRun": {"watch": true, "onStartup": ["all-tests"]}` => will start running all tests upon project launch to update overall project test stats, followed by the jest watch for changes.
</details>

<details>
<summary>interactive mode</summary>

Allow users to control test run completely either through commands/menu manually or use vscode's onSave event to automate related test runs:
- fully manual
  - there will be no automatic test run, users will trigger test run by either command or context-menu.
  - Example: `"jest.autoRun": "off"`
- automatically run tests when test file changed
  - the extension will trigger test run for the given test file upon save.
  - Example: "jest.autoRun": `{"watch": false, "onSave": "test-file"}`
- automatically run tests when either test or source file changed:
  - the extension will trigger test run for the given test or source file upon save.
  - Example: "jest.autoRun": `{"watch": false, "onSave": "test-src-file"}`
</details>

Note: other than the "off" mode, users can specify the "onStartup" option for any "jest.autoRun" config, for example: `{"watch": false, "onSave": "test-file", "onStartup": ["all-tests"]}`

### How to debug tests?

A test can be debugged via the debug codeLens appeared above the [debuggable](#debugcodelensshowwhenteststatein) tests. Simply clicking on the codeLens will launch vscode debugger for the specific test. The extension also supports parameterized tests and allows users to pick the specific parameter set to debug.

The simplest use cases should be supported out-of-the-box. If VS Code displays errors about the attribute `program` or `runtimeExecutable` not being available, you can either use [setup wizard]() to help or create your own debug configuration within `launch.json`. See more details in [Customization - Debug Config](#debug-config).

<details>
<summary>Illustration</summary>

For parameterized tests, you might see debug codeLens like `Debug (2)`, which indicated there are 2 test candidates can be debugged. In such case, you will be prompted to choose when clicking the debug codeLens. All failed test results will appear in both the hovering message panel and the `PROBLEMS` area.

![debug-screen-shot](images/debug-screen-shot.png)

By default debug codeLens will appear for failed and unknown tests, to change that and others, please see [customization](#customization) for more details.
</details>

### How to use code coverage?

Code coverage can be triggered via [Command Palette](https://code.visualstudio.com/docs/getstarted/userinterface#_command-palette), select command like **Jest: Toggle Coverage** to activate or deactivate code coverage (see full list in [commands](#commands). The coverage state is also shown in the StatusBar:

![status-bar-modes](images/status-bar-watch-coverage.png)

<details>
<summary>How to read coverage scheme and customize it</summary>

In addition to the coverage summary that is shown on the top of the file, each line will be marked by its coverage status according to the coverage formatter configured. There are 3 types of coverage you might see in your source code, distinguished by colors:

- "covered": if the code is covered. Marked as <span style="color:green">"green"</span> by default.
- "not-covered": if the code is not covered. Marked as <span style="color:red">"red"</span> by default.
- "partially-covered": Usually this mean the branch (such as if, switch statements) only partially tested. Marked as <span style="color:yellow">"yellow"</span> by default.
  - _Please note, istanbuljs (the library jest used to generate coverage info) reports switch branch coverage with the first "case" statement instead of the "switch" statement._

![coverage-screen-shot](images/coverage-screen-shot.png)

You can customize coverage start up behavior, style and colors, see [customization](#customization) for more details.

</details>

⚠️ In rare cases, coverage info might be less than what it actual is in "watch" mode (with `--watch` flag), where only changed files/tests are run (see facebook/jest#1284).


### How to use the extension with monorepo projects?
The recommended approach is to setup the monorepo project as a [multi-root workspaces](https://code.visualstudio.com/docs/editor/multi-root-workspaces) in vscode, which each sub package is a "folder". While you can use jest `projects` to run all tests without multi-root workspaces, you won't be able to take advantage a more fine grained control such as toggle coverage for a specific package instead of all packages.

You can customize how the extension works in multi-root workspaces, see [customization](#customization) for more details.

### How to read the StatusBar?
StatusBar shows 2 kinds of information:
`Jest` shows the mode and state of the "active" workspace folder.
`Jest-WS` shows the total test suite stats for the whole workspace.
Clicking on each of these button will reveal the OUTPUT channel with more details.

<details>
<summary>Illustration</summary>

<img src='images/status-bar-manual.png' width="600" />


<img src='images/status-bar-watch-coverage.png' width="600" />
shows the active workspace has coverage on.
<img src='images/status-bar-save-test-unsync.png' width="600" />

shows the active workspace has onSave for test file only, and that the workspace stats is out of sync with the code, such as when the source file is changed but the related tests are not run yet.

<img src='images/status-bar-save-all.png' width="600" />

shows the autoRun will be triggered by either test or source file changes.
</details>

### How to use the Test Explorer?
Users with `vscode` v1.59 and `vscode-jest` v4.1 and up will start to see tests appearing in the test explorer automatically. Test explorer provides a "test-centric" view (vs. "source-centric" view in the editors), allows users to run/debug tests directly from the explorer (in addition to the inline debug codeLens), and provides a native terminal output experience (with colors!):

![test-explorer.png](images/test-explorer.png)

You can further customize the explorer with [jest.testExplorer](#testexplorer) in [settings](#settings).

However, test explorer is new and some features are still work-in-progress or not available yet:
- can't turn on/off coverage yet (pending on vscode API change)
- not able to accurately indicate run/debug eligibility on the item level, this means you might not be able to run/debug some items through run/debug buttons. (pending on vscode API change)
- the tests stats on the top of the explorer might not be accurate, especially for multiroot workspaces. (pending on vscode fix))
- for watch-mode workspaces, the run button is turned off since tests will be automatically executed.
- debug can only be executed for the test blocks, not on the file or folder level. (Please let us know if you have an use case otherwise)


## Customization
### Settings
Users can use the following settings to tailor the extension for their environments.
- All settings are prefixed with `jest` and saved in standard `.vscode/settings.json`.
- settings crossed out are to be deprecated in the future
- settings marked with 💼 apply to the whole project, otherwise per workspace.


|setting|description|default|example/notes|
|---|---|---|---|
|**Process**|
|autoEnable :x:|Automatically start Jest for this project|true|Please use `autoRun` instead|
|[jestCommandLine](#jestCommandLine)|The command line to start jest tests|undefined|`"jest.jestCommandLine": "npm test -"` or `"jest.jestCommandLine": "yarn test"` or `"jest.jestCommandLine": "node_modules/.bin/jest --config custom-config.js"`|
|[autoRun](#autorun)|Controls when and what tests should be run|undefined|`"jest.autoRun": "off"` or `"jest.autoRun": {"watch": true, "onStartup": ["all-tests"]}` or `"jest.autoRun": false, onSave:"test-only"}`|
|pathToJest :x:|The path to the Jest binary, or an npm/yarn command to run tests|undefined|Please use `jestCommandLine` instead|
|pathToConfig :x:|The path to your Jest configuration file"|""|Please use `jestCommandLine` instead|
|[rootPath](#rootPath)|The path to your frontend src folder|""|`"jest.rootPath":"packages/app"` or `"jest.rootPath":"/apps/my-app"`|
|runAllTestsFirst :x:| Run all tests before starting Jest in watch mode|true|Please use `autoRun` instead|
|**Editor**|
|<strike>enableInlineErrorMessages</strike> :x:| Whether errors should be reported inline on a file|--|This is now deprecated in favor of `jest.testExplorer` |
|[testExplorer](#testexplorer) |Configure jest test explorer|`{"enabled": true}`| `{"enabled": false}`, `{"enabled": true, showClassicStatus: true, showInlineError: true}`|
|**Snapshot**|
|enableSnapshotUpdateMessages|Whether snapshot update messages should show|true|`"jest.enableSnapshotUpdateMessages": false`|
|enableSnapshotPreviews 💼|Whether snapshot previews should show|true|`"jest.enableSnapshotPreviews": false`|
|restartJestOnSnapshotUpdate :x:| Restart Jest runner after updating the snapshots|false|This is no longer needed in v4|
|**Coverage**|
|showCoverageOnLoad|Show code coverage when extension starts|false|`"jest.showCoverageOnLoad": true`|
|[coverageFormatter](#coverageFormatter)|Determine the coverage overlay style|"DefaultFormatter"|`"jest.coverageFormatter": "GutterFormatter"`|
|[coverageColors](#coverageColors)|Coverage indicator color override|undefined|`"jest.coverageColors": { "uncovered": "rgba(255,99,71, 0.2)", "partially-covered": "rgba(255,215,0, 0.2)"}`|
|**Debug**|
|enableCodeLens 💼|Whether codelens for debugging should show|true|`"jest.enableCodeLens": false`|
|[debugCodeLens.showWhenTestStateIn](#debugcodelensshowwhenteststatein) 💼|Show the debug CodeLens for the tests with the specified status. (window)|["fail", "unknown"]|`"jest.debugCodeLens.showWhenTestStateIn":["fail", "pass", "unknown"]`|
|**Misc**|
|debugMode|Enable debug mode to diagnose plugin issues. (see developer console)|false|`"jest.debugMode": true`|
|disabledWorkspaceFolders 💼|Disabled workspace folders names in multiroot environment|[]|`"jest.disabledWorkspaceFolders": ["package-a", "package-b"]`|

#### Details
##### jestCommandLine

This should be the command users used to kick off the jest tests in the terminal. However, since the extension will append additional options at run time, please make sure the command line can pass along these options, which usually just means if you uses npm, add an additional "--" at the end (e.g. `"npm run test --"`) if you haven't already in your script.
It is recommended not to add the following options as they are managed by the extension: `--watch`, `--watchAll`, `--coverage`

##### rootPath

If your project doesn't live in the root of your repository, you may want to customize the `jest.rootPath` setting to enlighten the extension as to where to look. For instance: `"jest.rootPath": "src/client-app"` will direct the extension to use the `src/client-app` folder as the root for Jest.

##### debugCodeLens.showWhenTestStateIn

Possible status are: `[ "fail", "pass", "skip", "unknown"]`. Please note that this is a window level setting, i.e. its value will apply for all workspaces.

##### coverageFormatter

There are 2 formatters to choose from:
  1. <details><summary> DefaultFormatter: high light uncovered and partially-covered code inlilne as well as on the right overview ruler. (this is the default)</summary>

        ![coverage-DefaultFormatter.png](./images/coverage-DefaultFormatter.png)
  </details>

  1. <details><summary>GutterFormatter: render coverage status in the gutter as well as the overview ruler.</summary>

     ![coverage-GutterFormatter.png](./images/coverage-GutterFormatter.png)
  </details>

  _(Note, there is an known issue in vscode (microsoft/vscode#5923) that gutter decorators could interfere with debug breakpoints visibility. Therefore, you probably want to disable coverage before debugging or switch to DefaultFormatter)_
##### coverageColors

Besides the formatter, user can also customize the color via `jest.coverageColors` to change color for 3 coverage categories: `"uncovered", "covered", or "partially-covered"`,
<details>
<summary>example</summary>

for example:
  ```json
  "jest.coverageColors": {
    "uncovered": "rgba(255,99,71, 0.2)",
    "partially-covered": "rgba(255,215,0, 0.2)",
  }
  ```
  the default color scheme below, note the opacity might differ per formatter:
  ```json
  "jest.coverageColors": {
    "covered": "rgba(9, 156, 65, 0.4)",
    "uncovered": "rgba(121, 31, 10, 0.4)",
    "partially-covered": "rgba(235, 198, 52, 0.4)",
  }
  ```
</details>

##### autoRun
  ```ts
  AutoRun =
    | 'off'
    | { watch: true, onStartup?: ["all-tests"] }
    | {
        watch: false,
        onStartup?: ["all-tests"],
        onSave?: 'test-file' | 'test-src-file',
      }
  ```
  <details>
  <summary>example</summary>

  - Turn off auto run, users need to trigger tests run manually via [run commands](#commands-run) and [menus](#context-menu):
    ```json
    "jest.autoRun": "off"
    ```
  - Run all the tests in the workspace upon extension startup, followed by jest watch run for subsequent test/src file changes.
    ```json
    "jest.autoRun": {
      "watch": true,
      "onStartup": ["all-tests"]
    }
    ```

<<<<<<< HEAD
  - Only run tests in the test file when the test file itself changed. It will not run all tests for the workspace upon start up, nor triggering any test run when the source file changed.
=======
  - Only run tests in the test file when the test file itself changed. It will not run all tests for the workspace upon start up, not triggering any test run when the source file changed. 
>>>>>>> 3a2d780e
    ``` json
    "jest.autoRun": {
       "watch": false,
       "onSave": "test-file"
    }
    ```
  - Like the one above but does run all tests upon extension start up
    ``` json
    "jest.autoRun": {
      "watch": false,
      "onSave": "test-file",
      "onStartup": ["all-tests"]
    }
    ```
  - migration rule from settings prior to v4:
    -  if `"jest.autoEnabled" = false` => manual mode: `"jest.autoRun": "off"`
    -  if `"jest.runAllTestsFirst" = false` => `"jest.autoRun": {"watch": true }`
    -  if no customization of the 2 settings and no `"jest.autoRun"` found =>
         ``` json
         "jest.autoRun": {
            "watch": true,
            "onStartup": ["all-tests"]
         }
         ```
</details>

##### testExplorer
  ```ts
  testExplorer =
    | {enabled: true; showClassicStatus?: boolean; showInlineError?: boolean}
    | {enabled: false}
  ```
  - `enabled`: switch to turn on/off the explorer support. Default is true.
  - `showClassicStatus`: (optional) show status symbol (prior to 4.1) in editor gutter, in addition to explorer status symbols. Default is false if explorer is enabled.
  - `showInlineError`: (optional) show vscode style inline error and error message viewer. Default is false.

  4.1 default is `"jest.testExplorer": {"enabled": true}`
>
### Debug Config

This extension looks for `"vscode-jest-tests"` debug config in the workspace `.vscode/launch.json`. If not found, it will attempt to generate a default config that should work for most standard jest or projects bootstrapped by `create-react-app`.

If the default config is not working for your project, you can either use the [setup wizard](setup-wizard.md), probably the easier approach (available in v4), or edit the `launch.json` file manually.

If you choose to edit the `launch.json` manually, you can use the jest templates, such as "Jest: Default jest configuration" or "Jest: create-react-app", as a starting point. See more detail on how to add debug config in vscode [Debugging](https://code.visualstudio.com/docs/editor/debugging#_launch-configurations).


There are many information online about how to setup vscode debug config for specific environments/frameworks, you might find the following helpful:
  - [vscode debug config properties](https://code.visualstudio.com/docs/nodejs/nodejs-debugging#_launch-configuration-properties)
  - [Launch configurations for common scenarios](https://code.visualstudio.com/docs/nodejs/nodejs-debugging#_launch-configurations-for-common-scenarios)
  - [vscode-recipes for debug jest tests](https://github.com/microsoft/vscode-recipes/tree/master/debugging-jest-tests)


## Commands
This extension contributes the following commands and can be accessed via [Command Palette](https://code.visualstudio.com/docs/getstarted/userinterface#_command-palette):
|command|description|availability|
|---|---|---|
|Jest: Start All Runners| start or restart all jest runners|always
|Jest: Stop All Runners| stop all jest runners |always
|Jest: Toggle Coverage| toggle coverage mode for all runners|always
|Jest: Start Runner (Select Workspace)| start or restart the jest runner for the selected workspace|multi-root workspace
|Jest: Stop Runner (Select Workspace)| stop jest runner for the selected workspace |multi-root workspace
|Jest: Toggle Coverage (Select Workspace)| toggle coverage mode for the selected workspace|multi-root workspace
|Jest: Run All Tests| run all tests for all the workspaces|interactive mode
|Jest: Run All Tests (Select Workspace)| run all tests for the selected workspace|interactive mode and multi-root workspace
|Jest: Run All Tests in Current Workspace| run all tests for the current workspace based on the active editor| interactive
|Jest: Toggle Coverage for Current Workspace| toggle coverage mode for the current workspace based on the active editor| interactive
|Jest: Setup Extension| start the setup wizard|always|

One can assign keyboard shortcut to any of these commands, see [vscode Key Bindings](https://code.visualstudio.com/docs/getstarted/keybindings)

## Menu
In interactive mode, user can trigger the following action from the text editor context-menu
|menu|description|keyboard shortcut
|---|---|---|
|Jest: Run Related Tests| if in test file, run all tests in the file; if in source file, run all tests with dependency to the file|Ctrl-Option-t (Mac) or Ctrl-Alt-t|

Please see [vscode Key Bindings](https://code.visualstudio.com/docs/getstarted/keybindings) if you want to change the keyboard shortcut.


## Troubleshooting
Sorry you are having trouble with the extension. If your issue did not get resolved after checking out the [how-to](#how-to-use-the-extension) section and the tips below, feel free to [ask](https://github.com/jest-community/vscode-jest/issues) the community, chances are some one else had a similar experience and could help resolving it.

<details>
<summary>I don't see "Jest" in the bottom status bar</summary>
  This means the extension is not activated.
  The extension should be automatically activated as described in [How to start jest](#how-to-start-jest).
  If it failed because maybe you don't use the root of your project for jest tests, you can use [jest.rootPath](#rootPath) to point to that directory instead.
</details>

<details>
<summary>I got "Jest Process xxx failed unexpectedly..." or "Jest failed too many times..." error message</summary>

  This usually mean the extension is not able to start jest process for you. First check the Jest OUTPUT channel or developer console to see what is the actual error (see [self-diagnosis](#self-diagnosis)).

  If it is related to the run time environment, such as
  ```
  env: node: No such file or directory
  ```
  The issue is probably not related to this extension. If this only happened occasionally after launch or you saw vscode warning about shell start up slow, try to simplified the env files, restart vscode or reload windows. See [Resolving Shell Environment is Slow](https://code.visualstudio.com/docs/supporting/faq#_resolving-shell-environment-is-slow-error-warning).

  If you see error about not able to find `jest` or some other jest related runtime error: if you can run jest from terminal then you can use the **"Run Setup Wizard"** button in the error panel to help resolving the configuration issue, see [Setup Wizard](setup-wizard.md) for more details. There could be other causes, such as jest test root path is different from the project's, which can be fixed by setting [jest.rootPath](#rootPath). Feel free to check out the [customization](#customization) section to manually adjust the extension if needed.
</details>

<details>
<summary>It seems to make my vscode sluggish</summary>

  By default the extension will run all tests when it is launched followed by a jest watch process. If you have many resource extensive tests or source files that can trigger many tests when changed, this could be the reason. Check out [jest.autoRun](#autorun) to see how you can change and control when and what tests should be run.
</details>

<details>
<summary>The tests and status do not match or some tests showing question marks unexpectedly</summary>

If your test file happen to have parameterized tests, i.e. `test.each` variations, please make sure you have jest version >= 26.5.

If the above did not resolve your issue, please see the [self-diagnosis](#self-diagnosis) below that could show more insight of why the test and result could not be matched.

</details>

<details>
<summary><a id='self-diagnosis'></a>The extension is not behaving as expected, what is going on? (try self diagnosis)</summary>

If your can execute jest tests on command line but vscode-jest was not running as expected, here is what you can do to find out more information:
  - See jest process output in the "OUTPUT" channel, which is usually named after the workspace folder, such as `Jest (your-workspace-name)`. Or you can click on `Jest` label on status bar to show Jest Output window. This will show you the jest run output and the errors.
   <img src="https://github.com/jest-community/vscode-jest/raw/master/images/output-channel.png" alt="Screenshot of the tool" width="100%">

  - Turn on the debug mode to see more internal debugging message:
    - set `"jest.debugMode": true` in `.vscode/settings.json`
    - restart vscode-jest or reload the window (via `Reload Window` command)
    - open the developer tool (via `Help > Toggle Developer Tools` menu), you should see more information including how we extract jest config and spawn jest processes.

  Hopefully most issues would be pretty obvious after seeing these extra output, and you can probably fix most yourself by [customizing](#customization) the `jest.jestCommandLine` and others.
</details>

## Want to Contribute?

Thanks for considering! Check [here](CONTRIBUTING.md) for useful tips and guidelines.

## License

vscode-jest is [MIT licensed.](LICENSE)<|MERGE_RESOLUTION|>--- conflicted
+++ resolved
@@ -344,11 +344,8 @@
     }
     ```
 
-<<<<<<< HEAD
-  - Only run tests in the test file when the test file itself changed. It will not run all tests for the workspace upon start up, nor triggering any test run when the source file changed.
-=======
-  - Only run tests in the test file when the test file itself changed. It will not run all tests for the workspace upon start up, not triggering any test run when the source file changed. 
->>>>>>> 3a2d780e
+
+  - Only run tests in the test file when the test file itself changes. It will neither run all tests for the workspace upon startup nor trigger any test run when the source file changes. 
     ``` json
     "jest.autoRun": {
        "watch": false,
