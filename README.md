# vscode-jest

[![Build Status](https://github.com/jest-community/vscode-jest/actions/workflows/node-ci.yml/badge.svg)](https://github.com/jest-community/vscode-jest/actions) [![Coverage Status](https://coveralls.io/repos/github/jest-community/vscode-jest/badge.svg?branch=master)](https://coveralls.io/github/jest-community/vscode-jest?branch=master) [![Visual Studio Marketplace](https://img.shields.io/visual-studio-marketplace/v/Orta.vscode-jest?color=success&label=Visual%20Studio%20Marketplace)](https://marketplace.visualstudio.com/items?itemName=Orta.vscode-jest)

---
## Getting Started 

This extension supports full [jest](https://jestjs.io/) features in vscode environment to make testing more intuitive and fun. It should work out-of-the-box for most common jest projects. To get started:

1. Setup [jest](https://jestjs.io/docs/getting-started) in your project if you haven't.
2. [install](#installation) **"Jest"** extension in vscode.
3. reload or restart vscode 

If the extension can find the jest command, by default it will automatically run and monitor all tests in watch mode upon launch, and you should see tests, status, errors, coverage (if enabled) in TestExplorer and editors like this:

![image](images/v5-output-terminals.png)

If you have a more sophisticated project configuration or prefer to run tests differently, fear not, the extension supports extensive [customization settings](#customization). For example:

- you can use [jest.jestCommandLine](#jestcommandline) to tell the extension to use `yarn test` instead of the default jest command.
- you can use [jest.runMode](#runmode) to optimize performance and control when the extension should run your tests. 
- you can use the extension with monorepo projects, see [monorepo project support](#how-to-use-the-extension-with-monorepo-projects) for details.

You can see the full [features](#features) and learn more details in the [How-To](#how-to) section. If you encounter an unexpected error, feel free to checkout the [Troubleshooting](#troubleshooting) or file an [issue](https://github.com/jest-community/vscode-jest/issues). 

Happy testing!

## Releases 
- **Next** ([v6.0.0](https://github.com/jest-community/vscode-jest/releases/tag/v6.0.0)): [release note](release-notes/release-note-v6.md#v600-pre-release)
- **Current** ([v5.2.3](https://github.com/jest-community/vscode-jest/releases/tag/v5.2.3)): [release note](release-notes/release-note-v5.x.md#v523)
- **Previous** ([v5.1.0](https://github.com/jest-community/vscode-jest/releases/tag/v5.1.0)): [release note](release-notes/release-note-v5.x.md#v510)
 
All: [Release Notes](release-notes/release-notes.md)

---

Content
- [vscode-jest](#vscode-jest)
  - [Getting Started](#getting-started)
  - [Releases](#releases)
  - [Features](#features)
  - [Installation](#installation)
  - [User Interface](#user-interface)
  - [How To?](#how-to)
    - [How to set up the extension?](#how-to-set-up-the-extension)
    - [How to change runMode for the current session?](#how-to-change-runmode-for-the-current-session)
    - [How to trigger a test run?](#how-to-trigger-a-test-run)
    - [How to debug tests?](#how-to-debug-tests)
    - [How to use code coverage?](#how-to-use-code-coverage)
      - [How to read coverage scheme and customize it](#how-to-read-coverage-scheme-and-customize-it)
    - [How to update and view snapshots](#how-to-update-and-view-snapshots)
    - [How to use the extension with monorepo projects?](#how-to-use-the-extension-with-monorepo-projects)
    - [How to read the StatusBar?](#how-to-read-the-statusbar)
    - [How to perform Quick-Fix?](#how-to-perform-quick-fix)
    - [How to see more debug info (self-diagnosis)?](#how-to-see-more-debug-info-self-diagnosis)
  - [Customization](#customization)
    - [Settings](#settings)
<<<<<<< HEAD
      - [jestCommandLine](#jestcommandline)
      - [rootPath](#rootpath)
      - [coverageFormatter](#coverageformatter)
      - [coverageColors](#coveragecolors)
      - [runMode](#runmode)
      - [autoRun](#autorun)
      - [testExplorer](#testexplorer)
      - [shell](#shell)
      - [monitorLongRun](#monitorlongrun)
      - [autoRevealOutput](#autorevealoutput)
      - [parserPluginOptions](#parserpluginoptions)
      - [virtualFolders](#virtualfolders)
=======
      - [Details](#details)
        - [jestCommandLine](#jestcommandline)
        - [rootPath](#rootpath)
        - [coverageFormatter](#coverageformatter)
        - [coverageColors](#coveragecolors)
        - [autoRun](#autorun)
        - [testExplorer](#testexplorer)
        - [shell](#shell)
        - [monitorLongRun](#monitorlongrun)
        - [autoRevealOutput](#autorevealoutput)
        - [parserPluginOptions](#parserpluginoptions)
        - [useDashedArgs](#usedashedargs)
        - [virtualFolders](#virtualfolders)
>>>>>>> 8a1b3629
    - [Debug Config](#debug-config)
      - [Debug Config v2](#debug-config-v2)
  - [Commands](#commands)
  - [Menu](#menu)
  - [Troubleshooting](#troubleshooting)
    - [Jest failed to run](#jest-failed-to-run)
    - [Performance issue?](#performance-issue)
    - [Intermittent errors for (npm/yarn/node) command not found during test run or debugging](#intermittent-errors-for-npmyarnnode-command-not-found-during-test-run-or-debugging)
    - [I don't see "Jest" in the bottom status bar](#i-dont-see-jest-in-the-bottom-status-bar)
    - [What to do with "Long Running Tests Warning"](#what-to-do-with-long-running-tests-warning)
    - [The tests and status do not match or some tests showing question marks unexpectedly?](#the-tests-and-status-do-not-match-or-some-tests-showing-question-marks-unexpectedly)
  - [Want to Contribute?](#want-to-contribute)
  - [License](#license)

---
## Features

* Starts Jest automatically for most projects with runnable jest configurations.
* Fully integrated with the vscode TestExplorer.
* Supports both automatic and manual test runs at any level, and easy-switch via UI.
* Supports additional IntelliSense for jest methods.
* Show fails inline of the `expect` function, as well as in the problem inspector.
* View and update snapshots interactively. 
* Help debug jest tests in vscode.
* Show coverage information in files being tested.
* Supports monorepo, react, react-native, angular, vue and various configurations/platforms.
* Supports running multiple jest processes from the same workspace folder.
* active community support.

## Installation

Simply open [Jest - Visual Studio Marketplace](https://marketplace.visualstudio.com/items?itemName=Orta.vscode-jest) and click "Install".
Alternatively open Visual Studio Code, go to the extension view and search for "Jest".

For detailed releases and migration help, please see [releases](https://github.com/jest-community/vscode-jest/releases).

## User Interface 

This extension fully integrates with the VSCode testing framework, supporting both automatic and on-demand test runs. In addition to the standard VSCode Test Explorer interface, the extension provides additional UI elements to simplify the development workflow:

<img src="images/testExplorer-6.0.2.png" alt="testExplorer.png" width="1000"/>

1. **Run Mode**: [Run mode](#runmode) dictates the overall user experience, determining when tests should run, how test outputs are displayed or cleared, etc. Different run modes may have different performance implications, particularly for larger projects. The run mode is visible in the Test Explorer (on the folder item) and on the status bar (refer to point 4). Users can change this setting either in `settings.json` (for all runs) or through the UI components mentioned below (for the current session):
   - **1.1** Adjust the RunMode using the Test Explorer's run configuration dropdown by selecting "Configure Test Profiles".
   - **1.2** Alternatively, alter the RunMode via the Test Explorer's inline menu (associated with the folder item).

   More info:
    - [How to change runMode](#runmode-chooser).
    - [RunMode performance tradeoff](#runmode-tradeoff)

2. **Test Menu**: Besides automatic test executions (if configured), users can initiate test actions on-demand via:
   - **2.1** The Test Explorer inline menu for individual test items. A right/alt click on an item also displays a context menu similar to the editor's gutter menu below.
   - **2.2** Right/Alt clicking on the test status indicator in the editor's gutter shows a context menu with relevant test actions, such as run, debug, view, or update snapshots.
  
    More info: 
      - [How to trigger a test run](#how-to-trigger-the-test-run)  
      - [How to update and view snapshots](#how-to-update-and-view-snapshots).

3. **Test Output**: Alongside the test status visible in the editor and TestExplorer tree view, the extension offers native jest run outputs, extension configuration details, and [quick-fix](#quick-fix-chooser) suggestions through vscode terminals (labeled as "Jest (folder-name)"). By default, the output automatically appears when tests run, but this can be adjusted via the [runMode](#runmode) setting.
   - **3.1** The output terminal can be accessed on-demand using the TestExplorer inline menu (on the folder item) or the status bar item (refer to point 4).

4. **Extension Status**: Upon successful launch of the extension, it displays the active folder run status and the aggregated workspace test stats in the status bar. Clicking on the item reveals the associated output window.  

    More info: 
       - [How to read the StatusBar](#how-to-read-the-statusbar)
  

## How To?
### How to set up the extension?

Hopefully, you don't have to do anything. If you can run jest from the terminal, you should be able to use this extension.

The extension will try to auto-config a jest command and debug config when needed. If the auto-config fails, or any  non-test error occurred, users should see an [quick-fix-chooser](#quick-fix-chooser) link in the output terminal to  help resolving the issues. 

For more details see the [setup tool](setup-wizard.md) and the complete customization options in [settings](#settings).

### How to change runMode for the current session?
<a id='runmode-chooser'></a>
To adjust the runMode during your current session:

1. Click on the runMode buttons referenced in the [User Interface](#user-interface) section. This action will prompt a runMode chooser.

2. Within the chooser, you can swiftly switch the runMode type, toggle coverage, opt for deferred mode, or directly edit the runMode within an editor.

<img src="images/runmode-chooser.png" alt="runMode Chooser Interface" width="800"/>

3. Confirm your adjustments by clicking the "Apply" button located on the top right. Or discard changes with the "Return" button on the top left.

Note: Changes to runMode using the UI will apply only to the ongoing session. Upon restarting the extension or reloading the window, the runMode will revert to the value in settings.json. However, you can write the current runMode value to `settings.json` with command: `"Jest: Save Current RunMode"` via command palette.

For an in-depth understanding of each type and the available options, refer to [runMode](#runmode).

### How to trigger a test run?

By default, the extension uses jest watch mode that automatically runs tests upon related file changes. In addition, users can also trigger individual tests/suites on-demand:

<img src="images/run-test.png" alt="run-test" width="800"/>

1. trigger test runs via the gutter menu of each test and describe blocks.
2. trigger test runs via the TestExplorer tree item's inline menu.
3. trigger test runs via command palette, such as `Jest: Run All Tests`
4. trigger test runs via the editor context menu: `Jest: Run Related Tests`

The extension will try to auto-config a jest runner, if it fails, you can try the [quick-fix-chooser](#quick-fix-chooser).
### How to debug tests?

There are 2 ways to debug a specific test:

<img src="images/run-debug.png" alt="run-debug" width="800"/>

1. via the editor gutter context menu
2. via the test tree item inline menu

The extension will try to generate a debug config, but if you encounter a debug error or want to change the configuration, please see [Customization - Debug Config](#debug-config).

### How to use code coverage?

Code coverage can be triggered via
1. change [runMode](#runmode) config via [chooser](#run-modoe-chooser) or settings.
2. [Command Palette](https://code.visualstudio.com/docs/getstarted/userinterface#_command-palette), select command like **Jest: Toggle Coverage** to activate or deactivate code coverage (see full list in [commands](#commands). 
  
The coverage stats will be displayed at the source code editor: summary at the top and inline coverage indicator based on the formatter selected.

<img src="images/coverage-screen-shot.png" alt="coverage-screen-shot" width="500"/>

To verify the coverage mode is on, one can check the [runMode chooser](#run-mode-choose) or the status bar (see [how to read the status bar](#how-to-read-the-statusbar))

Note: this extension supports both `babel` and `v8` coverageProviders. However, please note the coverage might not be exactly the same, see [facebook/jest#11188](https://github.com/facebook/jest/issues/11188) for more details.

#### How to read coverage scheme and customize it

In addition to the coverage summary that is shown on the top of the file, each line will be marked by its coverage status according to the coverage formatter configured. There are 3 types of coverage you might see in your source code, distinguished by colors:

- "covered": if the code is covered. Either not marked or "green" by default, depends on the formatter.
- "not-covered": if the code is not covered. Marked as "red" by default.
- "partially-covered": Usually this mean the branch (such as if, switch statements) only partially tested. Marked as "yellow" by default.
  - Please note, istanbuljs (the library jest used to generate coverage info) reports switch branch coverage with the first "case" statement instead of the "switch" statement.

You can customize coverage start up behavior, style and colors, see [customization](#customization) for more details.

### How to update and view snapshots

<img src="images/snapshot-menu.png" alt="snapshot-menu" width="800"/>

Users can update snapshots in any granularity from the context menu:
1. in the TestExplorer tree view: Update snapshot for the workspace, folder, test file, or just a single test.
2. in the Editor's gutter menu: Update and view the snapshot for a test block. 
  
Snapshots are now fully supported for parameterized (`test.each`) and template-literal named tests.

### How to use the extension with monorepo projects?

The extension supports monorepo projects with the following mechanisms:

1. Single-root workspace: If all tests from monorepo packages can be run from a centralized location, such as project root, then a single-root workspace with proper ["jest.jestCommandLine"](#jestcommandline) and ["jest.rootPath"](#rootpath) setting should work. 
2. Multi-root workspace: If each monorepo package has its own local jest root and configuration, a [multi-root workspaces](https://code.visualstudio.com/docs/editor/multi-root-workspaces) is required. Users can use `"jest.disabledWorkspaceFolders"` to exclude the packages from jest run. 
3. Virtual folders: Starting from v6, users can also use virtual folders to configure monorepo packages from the root folder. See [virtual folders](#virtual-folders) for more details.

For option 1 and 2, the easiest way to setup the monorepo projects is to use the [Setup Tool](setup-wizard.md#setup-monorepo-project) and choose **Setup monorepo project**. 

Please note, a working jest environment is a prerequisite for this extension. If you are having problem running the tests from a terminal, please follow [jest](https://jestjs.io/docs/configuration) instruction to set it up first.
   
### How to read the StatusBar?

StatusBar shows 2 types of information, illustrated below:

<img src="images/status-bar-overview.png" alt="snapshot-menu" width="500"/>

1. `Jest (folder-name)`: shows the mode and state of the "active" workspace folder or virtual folder (based on the active editor). As the hovering text showed, the "active" folder "react-ts" is in "watch" mode with coverage on.
2. `Jest-WS`: shows the total test suite stats (pass, failed, unknown) for the whole workspace. Unknown test suites usually mean the test files are not yet run.

Hovering over the status items will show tooltips with descriptions; clicking on the items open the corresponding output window. 

### How to perform Quick-Fix?
<a id="quick-fix-chooser"></a>
Upon non-test errors, such as jest command not found, the extension can help user fix common errors with quick fix:

<img src="images/quick-fix-chooser.png" alt="coverage-screen-shot" width="800"/>

1. `cmd + click` on the quick fix link in the output terminal will open a quick-fix chooser.
2. A quick-fix chooser listed the fixes and hints to help resolve common errors:
   - **Customize Extensions**: If you can run jest with CLI in the terminal but not with the extension, chances are you might need to configure the `jest.jestCommandLine`, `jest.rootPath`, monorepo settings, etc. This action will open the [setup tools](setup-wizard.md) to continue. 
   - **Defer or Change Run Mode**: If the project has not yet ready to run jest, you can use this action to defer the test run or change the [runMode](#runmode) to on-demand mode. This action brings up a [runMode chooser](#runmode-chooser) to continue. 
   - **Disable Extension**: If you do not intend to run jest for this folder, you can choose this action to disable the extension. This action will set `"jest.enable": false` in the `.vscode/settings.json` file.
   - **Help**: If you are not sure what to do, you can choose this action to open the [troubleshooting](#troubleshooting) page.
   

### How to see more debug info (self-diagnosis)?

It is sometimes helpful to see the actual command and shell environment spawned, as well as internal debug messages, to diagnose issues:

1. Turn on the debug mode: set `"jest.debugMode": true` in `.vscode/settings.json`
2. Open the developer console (via `Help > Toggle Developer Tools` menu), for example, to examine the PATH environment variables: look for the "spawn" log, expand the "options" object, expand the "env" property, all env variables (inherited from vscode process) should be there (view [animation](https://github.com/jest-community/vscode-jest/blob/master/images/vscode-jest-env-log.gif)).

## Customization
### Settings
Users can use the following settings to tailor the extension for their environments.
- All settings are prefixed with `jest` and saved in standard `.vscode/settings.json`.
- settings marked with :x: are deprecated and subject to removal in the future.
- settings marked with 💼 apply to the whole workspace, otherwise on workspace-folder level.


<<<<<<< HEAD
|setting|description|default|example/notes|available|
|---|---|---|---|---|
|**Process**|
=======
|setting|description|default|example/notes|available since|
|---|---|---|---|---|
|**Process**|
|enable|Enable/disable jest extension for the given workspace folder/virtual-folder|true|`"jest.enable": false`| >= v6.0.0|
>>>>>>> 8a1b3629
|[jestCommandLine](#jestcommandline)|The command line to start jest tests|undefined|`"jest.jestCommandLine": "npm test --"` or `"jest.jestCommandLine": "yarn test"` or `"jest.jestCommandLine": "node_modules/.bin/jest --config custom-config.js"`|
|[rootPath](#rootPath)|The path to your frontend src folder|""|`"jest.rootPath":"packages/app"` or `"jest.rootPath":"/apps/my-app"`|
|nodeEnv|Add additional env variables to spawned jest process|null|`"jest.nodeEnv": {"PORT": "9800", "BAR":"true"}` |
<<<<<<< HEAD
|[shell](#shell)|shell (path or LoginShell) for executing jest|null|`"jest.shell": "/bin/bash"` or `"jest.shell": "powershell"` or `"jest.shell": {"path": "/bin/bash"; args: ["--login"]}`  |
useDashedArgs| Determine if to use dashed arguments for jest processes |undefined|`"jest.useDashedArgs":true`| >= v6.0.0
|[parserPluginOptions](#parserpluginoptions)|Configure babel parser plugins|null|`"jest.parserPluginOptions": {decorators: 'legacy'}`|
|[virtualFolders](#virtual-folders)|defines multiple jest runs in a given vscode workspace folder|undefined|`"jest.virtualFolders": "[{"name": "front-end", "rootPath': "packages/front-end"}, {"name": "back-end", "rootPath': "packages/back-end"} ]"`| >= v6.0.0 
|**UX**|
|[runMode](#runmode)|Controls most test UX, including when tests should be run, output management, etc|undefined|`"jest.runMode": "watch"` or `"jest.runMode": "on-demand"` or `"jest.runMode": {"type": "on-demand", "deferred": true}`| >= v6.0.2
|autoClearTerminal|Clear the terminal output at the start of any new test run.|false|`"jest.autoClearTerminal": true`| >= v6.0.0
=======
|[shell](#shell)|shell (path or LoginShell) for executing jest|null|`"jest.shell": "/bin/bash"` or `"jest.shell": "powershell"` or `"jest.shell": {"path": "/bin/bash"; args: ["--login"]}`  ||
|[autoRun](#autorun)|Controls when and what tests should be run|undefined|`"jest.autoRun": "off"` or `"jest.autoRun": "watch"` or `"jest.autoRun": {"watch": false, "onSave":"test-only"}`||
|[rootPath](#rootPath)|The path to your frontend src folder|""|`"jest.rootPath":"packages/app"` or `"jest.rootPath":"/apps/my-app"`||
[useDashedArgs](#usedashedargs)| Determine if to use dashed arguments for jest processes |undefined|`"jest.useDashedArgs":true`| >= v6.0.0 |
|[monitorLongRun](#monitorlongrun)| monitor long running tests based on given threshold in ms|60000|`"jest.monitorLongRun": 120000`||
|[parserPluginOptions](#parserpluginoptions)|Configure babel parser plugins|null|`"jest.parserPluginOptions": {decorators: 'legacy'}`||
|[virtualFolders](#virtual-folders)|defines multiple jest runs in a given vscode workspace folder|undefined|`"jest.virtualFolders": "[{"name": "front-end", "rootPath': "packages/front-end"}, {"name": "back-end", "rootPath': "packages/back-end"} ]"`| >= v6.0.0|
|**Editor**|
>>>>>>> 8a1b3629
|[testExplorer](#testexplorer) |Configure jest test explorer|null|`{"showInlineError": "true"}`|
|:x: [autoRun](#autorun)|Controls when and what tests should be run|undefined|`"jest.autoRun": "off"` or `"jest.autoRun": "watch"` or `"jest.autoRun": {"watch": false, "onSave":"test-only"}`| <= v6.0.2 (replaced by runMode)
|:x: [autoRevealOutput](#autoRevealOutput)|Determine when to show test output|"on-run"|`"jest.autoRevealOutput": "on-exec-error"`| <= v6.0.2 (replaced by runMode)
|**Coverage**|
|:x: showCoverageOnLoad|Show code coverage when extension starts|false|`"jest.showCoverageOnLoad": true`| <= v6.0.2 (replaced by runMode)
|[coverageFormatter](#coverageFormatter)|Determine the coverage overlay style|"DefaultFormatter"|`"jest.coverageFormatter": "GutterFormatter"`|
|[coverageColors](#coverageColors)|Coverage indicator color override|undefined|`"jest.coverageColors": { "uncovered": "rgba(255,99,71, 0.2)", "partially-covered": "rgba(255,215,0, 0.2)"}`|
|**Misc**|
|enable|Enable/disable jest extension for the given workspace folder/virtual-folder|true|`"jest.enable": false`|>=6.0.0|
|disabledWorkspaceFolders 💼|Disabled workspace folders names in multi-root environment|[]|`"jest.disabledWorkspaceFolders": ["package-a", "package-b"]`|
<<<<<<< HEAD
|debugMode|Enable debug mode to diagnose plugin issues. (see developer console)|false|`"jest.debugMode": true`|
|[monitorLongRun](#monitorlongrun)| monitor long running tests based on given threshold in ms|60000|`"jest.monitorLongRun": 120000`|

=======
|[autoRevealOutput](#autoRevealOutput)|Determine when to show test output|"on-run"|`"jest.autoRevealOutput": "on-exec-error"`|
|autoClearTerminal|Clear the terminal output at the start of any new test run.|false|`"jest.autoClearTerminal": true`| >= v6.0.0 |
>>>>>>> 8a1b3629

#### jestCommandLine

This should be the command users used to kick off the jest tests in the terminal. However, since the extension will append additional options at run time, please make sure the command line can pass along these options, which usually just means if you uses npm, add an additional "--" at the end (e.g. `"npm run test --"`) if you haven't already in your script.
It is recommended not to add the following options as they are managed by the extension: `--watch`, `--watchAll`, `--coverage`

---
#### rootPath

If your project doesn't live in the root of your repository, you may want to customize the `jest.rootPath` setting to enlighten the extension as to where to look. For instance: `"jest.rootPath": "src/client-app"` will direct the extension to use the `src/client-app` folder as the root for Jest.

---
#### coverageFormatter

There are 2 formatters to choose from:
  <details>
  <summary> DefaultFormatter: high light uncovered and partially-covered code inline as well as on the right overview ruler. (this is the default)</summary>
  
![coverage-DefaultFormatter.png](images/coverage-DefaultFormatter.png)

</details>

 <details>
 <summary>GutterFormatter: render coverage status in the gutter as well as the overview ruler.</summary>
  
![coverage-GutterFormatter.png](images/coverage-GutterFormatter.png)

</details>


_(Note, there is an known issue in vscode (microsoft/vscode#5923) that gutter decorators could interfere with debug breakpoints visibility. Therefore, you probably want to disable coverage before debugging or switch to DefaultFormatter)_

---

#### coverageColors

Besides the formatter, user can also customize the color via `jest.coverageColors` to change color for 3 coverage categories: `"uncovered", "covered", or "partially-covered"`,
<details>
<summary>example</summary>

for example:
  ```json
  "jest.coverageColors": {
    "uncovered": "rgba(255,99,71, 0.2)",
    "partially-covered": "rgba(255,215,0, 0.2)",
  }
  ```
  the default color scheme below, note the opacity might differ per formatter:
  ```json
  "jest.coverageColors": {
    "covered": "rgba(9, 156, 65, 0.4)",
    "uncovered": "rgba(121, 31, 10, 0.4)",
    "partially-covered": "rgba(235, 198, 52, 0.4)",
  }
  ```
</details>

---

#### runMode

The `runMode` controls test UX, determining when tests should run, and housing the common run-time toggles like coverage. 

**runMode type**
```ts
interface JestRunModeOptions {
  runAllTestsOnStartup?: boolean;
  coverage?: boolean;
  revealOutput?: 'on-run' | 'on-exec-error' | 'on-demand';
  deferred?: boolean;
}
export type JestRunMode = JestRunModeOptions & (
  | { type: 'watch' }
  | { type: 'on-demand' }
  | { type: 'on-save'; testFileOnly?: boolean }
);
```
- **JestRunMode**: Here's what each type does:
  - **watch**: Automatically triggers tests using watchman.
  - **on-demand**: Manually run tests through the UI.
  - **on-save**: Triggers tests every time you save a test or source file.
  
- **JestRunModeOptions**: Options applicable for all `runMode` types:
  - **runAllTestsOnStartup**: Want to run all tests as soon as the extension starts? Use this.
  - **coverage**: To get those coverage metrics, turn this on.
  - **revealOutput**: Control when your test output window shows up:
    - "on-run": Default behavior, pops up as tests begin.
    - "on-exec-error": Shows up only if there's an execution glitch.
    - "on-demand": Displays only when you ask it to via the UI.
  - **deferred**: Usually, the extension sets things up before any test run, verifying the Jest env and discovering tests. This process is generally quick, but if you've got a hefty project or your setup isn't Jest-ready, this option helps:
    - `true`: Suspend the initial setup. Most UI components remain active. If you toggle `runMode.deferred` or manually trigger a test run, the setup will resume, deferred option will be set to false, and the runMode will operate as usual.
    - `false`: Default behavior, the setup process gets going before any test run.

    <details>

    <summary> 🤔 defer vs. disable? </summary>

    📌 Note: There's a distinction between the deferred mode and disabling the extension via "jest.enable: false". Disabling the extension will remove all test features for the given workspace-folder. In contrast, deferred just delays the setup but most UI features are still visible.

    </details>


**Predefined RunMode**

The following are the predefined `runMode` configurations for convenience. They are mapped to the specified `JestRunMode` type at run time.

|Predefined runMode|Description|JestRunMode|
|:---:|---|---|
|"watch"| run tests by watchman | {type: "watch", revealOutput: "on-run"} |
|"on-save"| run tests when test or source files are saved|{type: "on-run", revealOutput: "on-run"}|
|"on-demand"|run tests on-demand through UI | {type: "on-demand", revealOutput: "on-run"} |
|"deferred"|defer test run and discovery until the first on-demand run | {type: "on-demand", revealOutput: "on-run", deferred: true } |

**runMode Examples**
- Run jest with watch mode - the default runMode if none is specified.
  ```json
  "jest.runMode": "watch"
  ```
- Run jest tests via UI only.
  ```json
  "jest.runMode": "on-demand"
  ```
- Delay extension setup until the actual on-demand run.
  ```json
  "jest.runMode": "deferred"
  ```
- Run tests with coverage when test files are saved.
  ```json
  "jest.runMode": {
    "type": "on-save",
    "testFileOnly": true,
    "coverage": true
  }
  ```
- Delay extension setup until the actual (on-demand) run; after that, automatically run tests when test/src files are saved.
  ```json
  "jest.runMode": {
    "type": "on-save",
    "deferred": true
  }
  ```
**runMode performance tradeoff**
<a id="runmode-tradeoff"></a>

Balancing performance, convenience and completeness is often challenging. The runMode offers a tool to fine-tune this equilibrium according to your preferences.

<img src="images/runmode-tradeoff.png" alt="runmode-tradeoff" width="400" style="border-radius: 10px;"/>

While the concepts of performance and automation are generally clear, "completeness" may require some elaboration:

1. Test coverage might not be comprehensive since it only captures the tests that were executed.
2. If you modify the source or test code, potential failures in other tests may remain hidden until they are explicitly run.
3. Tests bearing dynamic names, like those using test.each with variables or template literals, won't be translated. As a result, they must be executed through higher-level constructs, such as describe blocks with static names or entire test suites.


**runMode migration**
<a id="runmode-migration"></a>
Starting from v6.0.2, if no runMode is defined in settings.json, the extension will automatically generate one using legacy settings (`autoRun`, `autoRevealOutput`, `showCoverageOnLoad`). To migrate, simply use the `"Jest: Save Current RunMode"` command from the command palette to update the setting, then remove the legacy settings.

---

#### autoRun
 <div style="background-color: yellow; color: black; padding: 10px; border-radius: 5px;">
  As of v6.0.2, <a href="#runmode">runMode</a> has superseded autoRun. For transition details, please refer to the <a href="#runmode-migration">runMode migration</a>.
</div>

AutoRun controls when tests should be executed automatically.

Performance and automation/completeness are often a trade-off. autoRun is the tool to fine-tune the balance, which is unique for every project and user. 

<img src="images/autoRun-tradeoff.jpg" alt="autoRun-tradeoff" width="600"/>

Performance and automation are self-explanatory, "completeness" might not: 
1. test coverage might not be complete as it only includes the tests that ran.
2. when changing the source or test code, you might not see all the tests broken until you run them explicitly.
3. tests with dynamic names (test.each with variables, template-literals, etc.) will not be translated; therefore, they can only be run through parent blocks (describe-with-static-name or test suite, etc.).

There are 2 ways to change autoRun: 
1. Temporarily [toggle autoRun on/off in TestExplorer](#how-to-toggle-auto-run)
2. Change "jest.autoRun" in `settings.json` file.

<a id="autorun-config">**autoRun Configuration**</a>

  ```ts
  AutoRun =
    | "watch" | "off" | "legacy" | "on-save"
    | { watch: true, onStartup?: ["all-tests"] }
    | {
        watch: false,
        onStartup?: ["all-tests"],
        onSave?: "test-file" | "test-src-file",
      }
  ```

  The string type are short-hand for the most common configurations:

  | Short Hand | description | actual config | note |
  |:-:|---|---|---|
  |**"watch"** |run jest in watch mode| {"watch": true} | the default mode|
  |**"off"**|turn off jest autoRun| {"watch": false} | this is the manual mode | 
  |**"legacy"**|starting a full test-run followed by jest watch| {"watch": true, "onStartup": ["all-tests"]} | he default mode prior to v4.7 | 
  |**"on-save"**|run jest upon source or test file changes| {"watch": false, "onSave": "test-src-file"} | | 

  User can also pass the actual config in the `.vscode/settings.json`, see more example below.

  <details>
  <summary>example</summary>

  - Turn off auto run, users need to trigger tests run manually via [run commands](#commands-run) and [menus](#context-menu):
    ```json
    "jest.autoRun": "off"
    ```
  - Run all the tests in the workspace upon extension startup, followed by jest watch run for subsequent test/src file changes.
    ```json
    "jest.autoRun": "legacy"
    ```
    or
    ```json
    "jest.autoRun": {
      "watch": true,
      "onStartup": ["all-tests"]
    }
    ```

  - Only run tests in the test file when the test file itself changes. It will neither run all tests for the workspace upon startup nor trigger any test run when the source file changes. 
    ``` json
    "jest.autoRun": {
       "watch": false,
       "onSave": "test-file"
    }
    ```
  - Like the one above but does run all tests upon extension start up
    
    ``` json
    "jest.autoRun": {
      "watch": false,
      "onSave": "test-file",
      "onStartup": ["all-tests"]
    }
    ```

</details>

**Please note**, _even when the `autoRun` is "off", the extension will still perform the usual setup upon start-up, such as checking jest env and parsing test blocks, so users can run test blocks manually. To turn off the extension completely for the given workspace, you can use `jest.enable` setting instead._


---

#### testExplorer
  ```ts
  testExplorer = {showInlineError?: boolean}
  ```
  - `showInlineError`: (optional) show vscode style inline error and error message viewer. Default is false.

---

#### shell
```ts
shell = string | LoginShell;

interface LoginShell 
{
  path: string;
  args: string[];
}
```
By default, jest command is executed in default shell ('cmd' for windows, '/bin/sh' for non-windows). Users can use the `"jest.shell"` setting to either pass the path of another shell (e.g. "/bin/zsh") or a LoginShell config, e.g. `{"path": "/bin/bash", "args": ["--login"]}`)

Note the LoginShell is only applicable for non-windows platform and could cause a bit more overhead.

<a id="auto-recovery-login-shell"></a>
_Note_: Since v5, if detected shell env issue, such as `node: command not found` or `npm: no such file or directory`, the extension will fallback to a login shell to ensure tests can run correctly. If will try to auto generate a login shell configuration based on the `jest.shell` setting, otherwise, it will use the default `bash` login-shell. Currently supported auto-fallback shells are `bash`, `zsh`, `fish`.


---

#### monitorLongRun
```ts
monitorLongRun = number | 'off'
```

- specify a number (milliseconds) means any run exceeds this threshold will trigger a warning. The number has to be > 0. 
- specify "off" to disable long-run process monitoring

Default is `"jest.monitorLongRun":60000` (1 minute)


---

#### autoRevealOutput
 <div style="background-color: yellow; color: black; padding: 10px; border-radius: 5px;">
  As of v6.0.2, <a href="#runmode">runMode</a> has superseded autoRevealOutput. For transition details, please refer to the <a href="#runmode-migration">runMode migration</a>.
</div>

```ts
autoRevealOutput = "on-run" | "on-exec-error" | "off"
```
- `on-run`: reveal test run output when test run started.
- `on-exec-error`: reveal test run output only when execution error (note, not test error) occurred.
- `off`: no auto reveal test output. Note this could mask critical error, check status bar status for detail.

---

#### parserPluginOptions

```ts
parserPluginOptions = { decorators?: 
  | 'legacy' 
  | {
      decoratorsBeforeExport?: boolean;
      allowCallParenthesized?: boolean;
    }
  }
```
This extension uses babel to parse the test files. For decorators [plugin options](https://babeljs.io/docs/en/babel-parser#plugins-options), it uses  `'decorators', {decoratorsBeforeExport: true}` by default, which can be customized with this setting. Examples:
```json
"jest.parserPluginOptions": {"decorators": "legacy"}

"jest.parserPluginOptions": {"decorators": {"decoratorsBeforeExport": false}}
```

<<<<<<< HEAD
---

#### virtualFolders
=======
##### useDashedArgs
If true, use dashed arguments for spawned jest processes.

Please bear in mind that you might encounter compatibility issue with other tools/systems. For instance, we've identified an issue in react-script where `"watch-all"=false` (an argument the extension appended) isn't recognized (see [facebook/react-script#12801](https://github.com/facebook/create-react-app/issues/12801) for more details). Please report them if you encounter any.

Also note this flag does not apply to debug config, which can be changed manually since the [debug config v2](#debug-config-v2) was introduced a while back. 

##### virtualFolders
>>>>>>> 8a1b3629

Much like a vscode workspace folder, which manages a runtime environment for a specific folder, a virtualFolder manages a custom Jest runtime environment. Each virtualFolder can have its own resource-level [settings](#settings), such as `jestCommandLine` and `rootPath`.

You can configure multiple virtual folders within any given vscode workspace folder using the `jest.virtualFolders` setting. Here are a few common use cases and examples:

1. Your project contains multiple jest configurations, such as unit test and integration test. While they run on the same set of source files, you want to run them separately and with different frequency: for instance, unit tests should always run automatically ("runMode": "watch") while the integration tests should only run on-demand ("runMode": "on-demand"): 

   ```json
   // settings.json for unit and integration test environments under the root folder:
   {
     "jest.virtualFolders": [
       {"name": "unit-tests", "jestCommandLine": "yarn test --config jest.unit.config.js", "runMode": "watch"},
       {"name": "integration-tests", "jestCommandLine": "yarn test --config jest.integration.config.js", "runMode": "on-demand"}
     ]
   }
   ```

2. Your project is a monorepo and you want to run tests for each package separately. You can configure a virtual folder for each package:
   
   ```json
   // settings.json for a monorepo project under the root folder:
   {
     "jest.virtualFolders": [
       {"name": "package1", "rootPath": "packages/package1"},
       {"name": "package2", "rootPath": "packages/package2"}
     ]
   }
   ```


**Virtual Folders Inherit and Override Workspace Folder Settings**
Virtual folders inherit settings from the parent workspace but can override these settings as needed. For instance, you can set the runMode to "watch" in the workspace, but set it to "on-demand" for the virtual folders with many or expensive tests. This flexibility allows for granular control over the testing environments within a single workspace folder.


```json
// settings.json in the "project" folder
{
  ...
  "jest.runMode": "watch",
  "jest.jestCommandLine": "yarn test",
  "jest.virtualFolders": [
    {"name": "unit-tests"},
    {"name": "integration-tests", , "runMode": "on-demand", "jestCommandLine": "yarn test --config=jest.integration.config.js"}
  ]
}
```

In this scenario, the "project" workspace will not run its own Jest environment but will instead spawn two separate Jest environments for "unit-tests" and "integration-tests".

<details>

<summary> 🤔 VirtualFolders vs. Multi-root Workspace?</summary>

**VirtualFolders vs. Multi-root Workspace**
While virtual folders are primarily designed to address the gap of supporting multiple test configurations for the same set of source files, they are also capable of supporting monorepo projects. Some developers might prefer this approach over traditional multi-root workspaces due to the simplified and centralized settings over individual package settings.

However, there are some key differences between virtual folders and multi-root workspaces to consider:

1. Debug configurations for all virtual folders will appear in the same launch.json or debug configuration dropdown menu, each marked with the folder name for differentiation.
2. Any changes to settings within the same VSCode folder will trigger a refresh or relaunch of all virtual folders within that folder.
3. The StatusBar might display the status of multiple Jest runtime environments if the active editor document is shared by multiple virtual folders, such as a source code file that both unit and integration tests depend on.
4. You might receive additional prompts to select target folders when running commands for shared files.
5. virtualFolders only contains jest settings. If your project require non-jest settings from the package's own `.vscode/settings.json` (like in a multi-root workspace), then you are probably better off continue with multi-root workspace.

</details>

---



### Debug Config

This extension looks for jest specific debug config (`"vscode-jest-tests.[folder-name]"` or `"vscode-jest-tests.v2.[folder-name]"`) in the following order:
1. workspace folder `.vscode/launch.json`. 
2. workspace `xxx.code-workspace`, if exists
3. if none found, generated a debug config
  
The generated config should work for most standard jest or projects bootstrapped by `create-react-app`, however it might fall short for more sophisticated projects. Please use the [setup tool](setup-wizard.md) to help you configure or edit the `launch.json` file manually. 

There are many information online about how to setup vscode debug config for specific environments/frameworks, you might find the following helpful:
  - [vscode debug config properties](https://code.visualstudio.com/docs/nodejs/nodejs-debugging#_launch-configuration-properties)
  - [Launch configurations for common scenarios](https://code.visualstudio.com/docs/nodejs/nodejs-debugging#_launch-configurations-for-common-scenarios)
  - [vscode-recipes for debug jest tests](https://github.com/microsoft/vscode-recipes/tree/master/debugging-jest-tests)

#### Debug Config v2

v4.3 introduces a "variable substitution" based config with name `"vscode-jest-tests.v2.[folder-name]"`. The extension will merely substitute the jest variables in the config, without adding/removing anything else. 

Currently supported variables:
- **${jest.testNamePattern}** - will be replaced by the test block's full name (include the surrounding describe block names).
- **${jest.testFile}** - will be replaced by the test file name.
- **${jest.testFilePattern}** - will be replaced by the test file name suitable for regex arguments such as `--testPathPattern`.
  
<details>
<summary>Examples</summary>

- Plain jest debug config:
  ```json
  {
    "type": "node",
    "name": "vscode-jest-tests.v2",
    "request": "launch",
    "program": "${workspaceFolder}/node_modules/.bin/jest",
    "args": [
      "--runInBand",
      "--watchAll=false",
      "--testNamePattern",
      "${jest.testNamePattern}",
      "--runTestsByPath",
      "${jest.testFile}"
    ],
    "cwd": "${workspaceFolder}",
    "console": "integratedTerminal",
    "internalConsoleOptions": "neverOpen",
    "disableOptimisticBPs": true,
    "windows": {
      "program": "${workspaceFolder}/node_modules/jest/bin/jest"
    }
  }
  ```
- Angular users using yarn:
  ```json
  {
    "type": "node",
    "name": "vscode-jest-tests.v2",
    "request": "launch",
    "runtimeExecutable": "yarn",
    "args": [
      "test",
      "--run-in-band",
      "--watch-all=false",
      "--test-name-pattern",
      "${jest.testNamePattern}",
      "--test-path-pattern",
      "${jest.testFilePattern}"
    ],
    "cwd": "${workspaceFolder}",
    "console": "integratedTerminal",
    "internalConsoleOptions": "neverOpen",
    "disableOptimisticBPs": true
  }
  ``` 
  
</details>

## Commands

This extension contributes the following commands and can be accessed via [Command Palette](https://code.visualstudio.com/docs/getstarted/userinterface#_command-palette):


|command|description|availability|
|---|---|---|
|Jest: Start All Runners| start or restart all jest runners|always
|Jest: Stop All Runners| stop all jest runners |always
|Jest: Toggle Coverage| toggle coverage mode for all runners|always
|Jest: Start Runner (Select Workspace)| start or restart the jest runner for the selected workspace|multi-root workspace
|Jest: Stop Runner (Select Workspace)| stop jest runner for the selected workspace |multi-root workspace
|Jest: Toggle Coverage (Select Workspace)| toggle coverage mode for the selected workspace|multi-root workspace
|Jest: Run All Tests| run all tests for all the workspaces|always
|Jest: Run All Tests (Select Workspace)| run all tests for the selected workspace|multi-root workspace
|Jest: Run All Tests in Current Workspace| run all tests for the current workspace based on the active editor| always
|Jest: Toggle Coverage for Current Workspace| toggle coverage mode for the current workspace based on the active editor| always
|Jest: Save Current RunMode| update runMode in `settings.json` based on the current value| always (>= 6.0.2)
|Jest: Setup Extension| start the setup tool|always|

In addition, TestExplorer also exposed many handy commands, see the full list by searching for `testing` in  [vscode keyboard shortcuts editor](https://code.visualstudio.com/docs/getstarted/keybindings#_keyboard-shortcuts-editor). One can assign/change keyboard shortcut to any of these commands, see [vscode Key Bindings](https://code.visualstudio.com/docs/getstarted/keybindings) for more details.

## Menu
User can trigger the following action from the text editor context-menu


|menu|description|keyboard shortcut
|---|---|---|
|Jest: Run Related Tests| if in test file, run all tests in the file; if in source file, run all tests with dependency to the file|Ctrl-Option-t (Mac) or Ctrl-Alt-t|

Please see [vscode Key Bindings](https://code.visualstudio.com/docs/getstarted/keybindings) if you want to change the keyboard shortcut.


## Troubleshooting
Sorry you are having trouble with the extension. If your issue did not get resolved after checking out the [how-to](#how-to) section and the tips below, feel free to [ask](https://github.com/jest-community/vscode-jest/issues) the community, chances are some one else had a similar experience and could help resolving it.

### Jest failed to run

  If you can't run jest in the terminal, please reference [jest configuration](https://jestjs.io/docs/configuration) to setup accordingly.

  If you can run jest manually in the terminal but the extension showed error like "xxx ended unexpectedly", following are the most common causes (see [self-diagnosis](#how-to-see-more-debug-info-self-diagnosis) if you need more debug info):

  
  - <a id="trouble-jest-cmdline"></a>**jest command line issue**: such as you usually run `yarn test` but the extension uses the default `jest` instead.
    - Try configuring the [jest.jestCommandLine](#jestcommandline) to mimic how you run jest from the terminal, such as `yarn test` or `npm run test --`. The extension can auto-config common configurations like create react apps but not custom scripts like [CRACO](https://github.com/gsoft-inc/craco).
  - **root path issue**: When jest test root path is different from the workspace folder. You can set [jest.rootPath](#rootPath) to the actual jest root. 
  - **monorepo project issue**: you have a monorepo project but might not have been set up properly. 
    - Please reference [how to use the extension with monorepo projects](#how-to-use-the-extension-with-monorepo-projects).
  
Feel free to try the [quick-fix chooser](#quick-fix-chooser), or check out the [customization](#customization) section to manually adjust the extension.

A few known failure scenarios:
- PNP without node_modules nor a "test" script in package.json will need to set up jest.jestCommandLine explicitly.

### Performance issue? 

The extension should be a thin wrapper on top of the jest process, i.e., it shouldn't use much more resources than the jest process itself. 

Having said that, we have definitely seen sluggish performance for some projects/users. The short answer is [try changing runMode in the explorer](#how-to-change-runmode-for-the-current-session), which should usually show noticeable improvement. 

The long answer is a bit more complicated:
- The jest/node/watchman might be slow due to code changes, your test setup, environment, etc. See [facebook/jest#11956](https://github.com/facebook/jest/issues/11956) for a glimpse of such examples. However, this issue should impact with or without this extension. There are many resources and tips online about optimizing jest performance; we will leave it at that. 
- Depending on the degree of cross-dependency or your development habit (e.g., save frequently even before the code is complete), the runMode system ( "watch" or "on-save") might decide to run many more tests than you intended to. Imagine adding a single test could trigger 90% of all the tests in the project... yeah we have been there, and it's not fun. If that's you, try [changing runMode to "on-demand"](#how-to-change-runmode-for-the-current-session) and only trigger test-run when ready with the run button in the gutter or test tree.
  - But keep in mind while performance is important, turning runMode to be less "complete" does come with a cost, such as incomplete coverage and missing-broken-tests-detection. Please read up on the [runMode trade-off](#runmode-tradeoff) and experiment to find the one that works for you.
- Never say never; it is possible that we did something stupid. :cold_sweat: Feel free to log an issue if your performance awe still needs to be resolved after you patiently read and tried the above.

### Intermittent errors for (npm/yarn/node) command not found during test run or debugging

This should only happen in Linux or MacOS, and is due to vscode not able to fully initialize the shell env when it starts up (more details [here](https://code.visualstudio.com/docs/supporting/faq#_resolving-shell-environment-fails)).

- for test run:
  A solution is introduced in [v5.0.2](release-notes/release-note-v5.md#v50-pre-release-roll-up), which will [automatically recover with a login-shell](#auto-recovery-login-shell) during such situation. Hopefully, this should not be an issue any more 🤞.
- for test debugging:
  - you can instruct vscode debugger to use a login shell via [task/debug profile](https://code.visualstudio.com/docs/terminal/profiles#_configuring-the-taskdebug-profile), for example, adding the following in your user's settings then restart:

    ```json
    "terminal.integrated.automationProfile.osx": {
      "args": ["-l"],
      "path": "/bin/bash"
    },
    ```

Alternatively, you can try the following methods if you prefer a non-login-shell solution:
  - simply restart vscode sometimes can fix it
  - start vscode from a terminal: type `code` from your external terminal

### I don't see "Jest" in the bottom status bar
This means the extension is not activated. 
  
vscode will automatically activate the extension upon detecting any of the following patterns:
  - jest config file (`jest.json`, `jest.config.js`, `jest.config.ts`, `jest.config.mjs`, `jest.config.cjs`, `jest.config.json`) any where under the project root.
  - jest command (`node_modules/.bin/jest`, `node_modules/react-scripts/node_modules/.bin/jest`) or react-native script (`node_modules/react-native-scripts`) **under the project root**.

If none of the auto activation criteria is met, you can do the following to manually activate the extension:
- create an empty `.vscode-jest` file at your actual project root.
- start jest run via command palette: `"Jest: Start All Runners"` will also activate the extension for the current vscode process.

### What to do with "Long Running Tests Warning"
The extension monitor excessive test run with ["jest.monitorLongRun"](#monitorlongrun) setting. By default if any runs exceed 60 seconds, a warning message will be shown. 
- If running the tests with the extension seems to be longer than running it from a terminal, chances are you can use ["jest.runMode"](#runmode) to optimize it, for example:
  - for process type "all-tests", you can turn off the all-tests from `runMode`.
  - for process type "watch-tests" or "watch-all-tests", you can maybe turn off watch mode and use "on-save" or "on-demand" instead. 
  
- If the tests are slow even from the terminal, i.e. without the extension, you will need to optimize your tests, feel free to check out [jest troubleshooting](https://jestjs.io/docs/troubleshooting) or other online articles.
- If the run appeared to hang, i.e. the TestExplorer or statusBar showed test running when it is not. It might be related to this [jest issue](https://github.com/facebook/jest/issues/13187), which should be fixed after release `29.0.2`. If you believe your issue is different, please [file a new issue](https://github.com/jest-community/vscode-jest/issues) so we can take a look.

You can also turn off the monitor or change the threshold with ["jest.monitorLongRun"](#monitorlongrun) to meet your needs. 

### The tests and status do not match or some tests showing question marks unexpectedly?

If your test file happen to have parameterized tests, i.e. `test.each` variations, please make sure you have jest version >= 26.5.

If the above did not resolve your issue, please see the [self-diagnosis](#how-to-see-more-debug-info-self-diagnosis) to show more insight of why the test and result could not be matched.

## Want to Contribute?

Thanks for considering! Check [here](CONTRIBUTING.md) for useful tips and guidelines.

## License

vscode-jest is [MIT licensed.](LICENSE)<|MERGE_RESOLUTION|>--- conflicted
+++ resolved
@@ -55,7 +55,6 @@
     - [How to see more debug info (self-diagnosis)?](#how-to-see-more-debug-info-self-diagnosis)
   - [Customization](#customization)
     - [Settings](#settings)
-<<<<<<< HEAD
       - [jestCommandLine](#jestcommandline)
       - [rootPath](#rootpath)
       - [coverageFormatter](#coverageformatter)
@@ -68,21 +67,6 @@
       - [autoRevealOutput](#autorevealoutput)
       - [parserPluginOptions](#parserpluginoptions)
       - [virtualFolders](#virtualfolders)
-=======
-      - [Details](#details)
-        - [jestCommandLine](#jestcommandline)
-        - [rootPath](#rootpath)
-        - [coverageFormatter](#coverageformatter)
-        - [coverageColors](#coveragecolors)
-        - [autoRun](#autorun)
-        - [testExplorer](#testexplorer)
-        - [shell](#shell)
-        - [monitorLongRun](#monitorlongrun)
-        - [autoRevealOutput](#autorevealoutput)
-        - [parserPluginOptions](#parserpluginoptions)
-        - [useDashedArgs](#usedashedargs)
-        - [virtualFolders](#virtualfolders)
->>>>>>> 8a1b3629
     - [Debug Config](#debug-config)
       - [Debug Config v2](#debug-config-v2)
   - [Commands](#commands)
@@ -285,20 +269,12 @@
 - settings marked with 💼 apply to the whole workspace, otherwise on workspace-folder level.
 
 
-<<<<<<< HEAD
 |setting|description|default|example/notes|available|
 |---|---|---|---|---|
 |**Process**|
-=======
-|setting|description|default|example/notes|available since|
-|---|---|---|---|---|
-|**Process**|
-|enable|Enable/disable jest extension for the given workspace folder/virtual-folder|true|`"jest.enable": false`| >= v6.0.0|
->>>>>>> 8a1b3629
 |[jestCommandLine](#jestcommandline)|The command line to start jest tests|undefined|`"jest.jestCommandLine": "npm test --"` or `"jest.jestCommandLine": "yarn test"` or `"jest.jestCommandLine": "node_modules/.bin/jest --config custom-config.js"`|
 |[rootPath](#rootPath)|The path to your frontend src folder|""|`"jest.rootPath":"packages/app"` or `"jest.rootPath":"/apps/my-app"`|
 |nodeEnv|Add additional env variables to spawned jest process|null|`"jest.nodeEnv": {"PORT": "9800", "BAR":"true"}` |
-<<<<<<< HEAD
 |[shell](#shell)|shell (path or LoginShell) for executing jest|null|`"jest.shell": "/bin/bash"` or `"jest.shell": "powershell"` or `"jest.shell": {"path": "/bin/bash"; args: ["--login"]}`  |
 useDashedArgs| Determine if to use dashed arguments for jest processes |undefined|`"jest.useDashedArgs":true`| >= v6.0.0
 |[parserPluginOptions](#parserpluginoptions)|Configure babel parser plugins|null|`"jest.parserPluginOptions": {decorators: 'legacy'}`|
@@ -306,16 +282,6 @@
 |**UX**|
 |[runMode](#runmode)|Controls most test UX, including when tests should be run, output management, etc|undefined|`"jest.runMode": "watch"` or `"jest.runMode": "on-demand"` or `"jest.runMode": {"type": "on-demand", "deferred": true}`| >= v6.0.2
 |autoClearTerminal|Clear the terminal output at the start of any new test run.|false|`"jest.autoClearTerminal": true`| >= v6.0.0
-=======
-|[shell](#shell)|shell (path or LoginShell) for executing jest|null|`"jest.shell": "/bin/bash"` or `"jest.shell": "powershell"` or `"jest.shell": {"path": "/bin/bash"; args: ["--login"]}`  ||
-|[autoRun](#autorun)|Controls when and what tests should be run|undefined|`"jest.autoRun": "off"` or `"jest.autoRun": "watch"` or `"jest.autoRun": {"watch": false, "onSave":"test-only"}`||
-|[rootPath](#rootPath)|The path to your frontend src folder|""|`"jest.rootPath":"packages/app"` or `"jest.rootPath":"/apps/my-app"`||
-[useDashedArgs](#usedashedargs)| Determine if to use dashed arguments for jest processes |undefined|`"jest.useDashedArgs":true`| >= v6.0.0 |
-|[monitorLongRun](#monitorlongrun)| monitor long running tests based on given threshold in ms|60000|`"jest.monitorLongRun": 120000`||
-|[parserPluginOptions](#parserpluginoptions)|Configure babel parser plugins|null|`"jest.parserPluginOptions": {decorators: 'legacy'}`||
-|[virtualFolders](#virtual-folders)|defines multiple jest runs in a given vscode workspace folder|undefined|`"jest.virtualFolders": "[{"name": "front-end", "rootPath': "packages/front-end"}, {"name": "back-end", "rootPath': "packages/back-end"} ]"`| >= v6.0.0|
-|**Editor**|
->>>>>>> 8a1b3629
 |[testExplorer](#testexplorer) |Configure jest test explorer|null|`{"showInlineError": "true"}`|
 |:x: [autoRun](#autorun)|Controls when and what tests should be run|undefined|`"jest.autoRun": "off"` or `"jest.autoRun": "watch"` or `"jest.autoRun": {"watch": false, "onSave":"test-only"}`| <= v6.0.2 (replaced by runMode)
 |:x: [autoRevealOutput](#autoRevealOutput)|Determine when to show test output|"on-run"|`"jest.autoRevealOutput": "on-exec-error"`| <= v6.0.2 (replaced by runMode)
@@ -326,14 +292,9 @@
 |**Misc**|
 |enable|Enable/disable jest extension for the given workspace folder/virtual-folder|true|`"jest.enable": false`|>=6.0.0|
 |disabledWorkspaceFolders 💼|Disabled workspace folders names in multi-root environment|[]|`"jest.disabledWorkspaceFolders": ["package-a", "package-b"]`|
-<<<<<<< HEAD
 |debugMode|Enable debug mode to diagnose plugin issues. (see developer console)|false|`"jest.debugMode": true`|
 |[monitorLongRun](#monitorlongrun)| monitor long running tests based on given threshold in ms|60000|`"jest.monitorLongRun": 120000`|
 
-=======
-|[autoRevealOutput](#autoRevealOutput)|Determine when to show test output|"on-run"|`"jest.autoRevealOutput": "on-exec-error"`|
-|autoClearTerminal|Clear the terminal output at the start of any new test run.|false|`"jest.autoClearTerminal": true`| >= v6.0.0 |
->>>>>>> 8a1b3629
 
 #### jestCommandLine
 
@@ -655,20 +616,9 @@
 "jest.parserPluginOptions": {"decorators": {"decoratorsBeforeExport": false}}
 ```
 
-<<<<<<< HEAD
 ---
 
 #### virtualFolders
-=======
-##### useDashedArgs
-If true, use dashed arguments for spawned jest processes.
-
-Please bear in mind that you might encounter compatibility issue with other tools/systems. For instance, we've identified an issue in react-script where `"watch-all"=false` (an argument the extension appended) isn't recognized (see [facebook/react-script#12801](https://github.com/facebook/create-react-app/issues/12801) for more details). Please report them if you encounter any.
-
-Also note this flag does not apply to debug config, which can be changed manually since the [debug config v2](#debug-config-v2) was introduced a while back. 
-
-##### virtualFolders
->>>>>>> 8a1b3629
 
 Much like a vscode workspace folder, which manages a runtime environment for a specific folder, a virtualFolder manages a custom Jest runtime environment. Each virtualFolder can have its own resource-level [settings](#settings), such as `jestCommandLine` and `rootPath`.
 
