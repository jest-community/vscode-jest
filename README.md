# vscode-jest 

[![Build Status](https://travis-ci.org/jest-community/vscode-jest.svg?branch=master)](https://travis-ci.org/jest-community/vscode-jest) [![Coverage Status](https://coveralls.io/repos/github/jest-community/vscode-jest/badge.svg?branch=master)](https://coveralls.io/github/jest-community/vscode-jest?branch=master) [![Visual Studio Marketplace](https://img.shields.io/visual-studio-marketplace/v/Orta.vscode-jest?color=success&label=Visual%20Studio%20Marketplace)](https://marketplace.visualstudio.com/items?itemName=Orta.vscode-jest) 

---
## v4 Pre-Release <!-- omit in toc -->

We are actively working on our next major release [v4](#576) that fixes many of the nagging issues many of you have asked, such as inconsistent test status indicator, high CPU usage, more granular control of when to run which tests, missing coverage, not recognize parameterized tests, frustrating start up failure etc. 

The latest release is [v4.0.0-alpha.4](https://github.com/jest-community/vscode-jest/releases/tag/v4.0.0-alpha.4). 

We would love to have as many people try it as possible so we can shake out the bugs and get to the final release sooner. If you experience any issue with the production version, please try the alpha and let us know if it did not fix your issue so we can fast track your issue...

---

Content
- [vscode-jest](#vscode-jest)
  - [The Aim](#the-aim)
  - [Features](#features)
  - [Installation](#installation)
  - [How to use the extension?](#how-to-use-the-extension)
    - [How to get it set up?](#how-to-get-it-set-up)
    - [How to trigger the test run?](#how-to-trigger-the-test-run)
    - [How to debug tests?](#how-to-debug-tests)
    - [How to use code coverage?](#how-to-use-code-coverage)
    - [How to use the extension with monorepo projects?](#how-to-use-the-extension-with-monorepo-projects)
    - [How to read the StatusBar?](#how-to-read-the-statusbar)
  - [Customization](#customization)
    - [Settings](#settings)
      - [Details](#details)
    - [Debug Config](#debug-config)
  - [Commands](#commands)
  - [Menu](#menu)
  - [Troubleshooting](#troubleshooting)
  - [Want to Contribute?](#want-to-contribute)
  - [License](#license)

---



## The Aim

A comprehensive experience when using [Facebook's Jest](https://github.com/facebook/jest) within a project.

* Useful IDE based Feedback
* Session based test watching
* File based interactive testing

<img src="https://github.com/jest-community/vscode-jest/raw/master/images/vscode-jest.gif" alt="Screenshot of the tool" width="100%">

## Features

* Starts Jest automatically when you're in a root folder project with Jest installed.
* Show individual fail / passes inline.
* Show fails inside the problem inspector.
* Highlights the errors next to the `expect` functions.
* Adds syntax highlighting to snapshot files.
* A one button update for failed snapshots.
* Show coverage information in files being tested. 
* Help debug jest tests in vscode.
* Supports multiple test run modes (automated, manual, and hybrid onSave) to meet user's preferred development experience. 
* Track and shows overall workspace/project test stats

## Installation 

Simply open [Jest - Visual Studio Marketplace](https://marketplace.visualstudio.com/items?itemName=Orta.vscode-jest) and click "Install".
Alternatively open Visual Studio Code, go to the extension view and search for "Jest".
 
For detailed releases and migration help, please see [releases](https://github.com/jest-community/vscode-jest/releases).

## How to use the extension? 

This extension should work out of the box for [common jest environments](#common-jest-env). Users should see test status indicators in test file editors and Jest stats in the StatusBar, for example. However, for more sophisticated projects or people who prefer different look-and-feel/behaviors, customization via [settings](#customization) might be needed.  

Most features in this extension should be pretty straight forward without much configuration. But in case you want to change the default behavior or encountered some difficulty with the extension, please checkout the following how-to and troubleshooting guides. 

---
<a id="common-jest-env">**common jest environments**</a>:

This extension can automatically start the jest process without any custom configuration when

* we find Jest installed in the workspace: `node_modules/.bin/jest`
* we find the workspace has been bootstrapped with create-react-app: 
  - `node_modules/react-scripts/node_modules/.bin/jest` or
  - `node_modules/react-native-scripts`

---

### How to get it set up?

This extension runs on top of your Jest installation. Upon starting, it has the expectation that the Jest environment is properly set up, i.e. jest can be executed in VS Code's terminal.

Out of the box, this extension should work for most simple/standard jest and react projects (see [common jest environments](#common-jest-env)). However, if you have a more sophisticated project or custom jest command, the extension might not be able to start the jest process automatically.  In such case you can use the [jest.jestCommandLine](#jestCommandLine) to customize the extension. In v4 and on, a [setup wizard](setup-wizard.md) can be used to configure the essential settings for the extension. 

Feel free to checkout the complete list of available [custom settings](#customization).

### How to trigger the test run?

By default, users need not do anything, the extension will automatically trigger related test run when needed by running jest in the watch mode. However, this can be easily changed if more granular control is desired. Below shows the execution models supported and how to use [jest.autoRun](#autoRun) to opt into it:

<details>
<summary>fully automated</summary>

No need to manually trigger any test run, all changes will be monitored and related tests will be run accordingly. It is basically running jest with `--watch` or `--watchAll`. This is the default mode prior to v4. Example:
- `"jest.autoRun": {"watch": true}` => will start the jest with the watch flag and leave all tests at "unknown" state until changes are detected.
- `"jest.autoRun": {"watch": true, "onStartup": ["all-tests"]}` => will start running all tests upon project launch to update overall project test stats, followed by the jest watch for changes.
</details>

<details>
<summary>interactive mode</summary>

Allow users to control test run completely either through commands/menu manually or use vscode's onSave event to automate related test runs:
- fully manual
  - there will be no automatic test run, users will trigger test run by either command or context-menu.
  - Example: `"jest.autoRun": "off"`
- automatically run tests when test file changed
  - the extension will trigger test run for the given test file upon save.
  - Example: "jest.autoRun": `{"watch": false, "onSave": "test-file"}` 
- automatically run tests when either test or source file changed:
  - the extension will trigger test run for the given test or source file upon save.
  - Example: "jest.autoRun": `{"watch": false, "onSave": "test-src-file"}` 
</details>

Note: other than the "off" mode, users can specify the "onStartup" option for any "jest.autoRun" config, for example: `{"watch": false, "onSave": "test-file", "onStartup": ["all-tests"]}` 

### How to debug tests?

A test can be debugged via the debug codeLens appeared above the [debuggable](#showWhenTestStateIn) tests. Simply clicking on the codeLens will launch vscode debugger for the specific test. The extension also supports parameterized tests and allows users to pick the specific parameter set to debug. 

The simplest use cases should be supported out-of-the-box. If VS Code displays errors about the attribute `program` or `runtimeExecutable` not being available, you can either use [setup wizard]() to help or create your own debug configuration within `launch.json`. See more details in [Customization - Debug Config](#debug-config).

<details>
<summary>Illustration</summary>

For parameterized tests, you might see debug codeLens like `Debug (2)`, which indicated there are 2 test candidates can be debugged. In such case, you will be prompted to choose when clicking the debug codeLens. All failed test results will appear in both the hovering message panel and the `PROBLEMS` area.

![debug-screen-shot](images/debug-screen-shot.png)

By default debug codeLens will appear for failed and unknown tests, to change that and others, please see [customization](#customization) for more details.
</details>

### How to use code coverage?

Code coverage can be triggered via [Command Palette](https://code.visualstudio.com/docs/getstarted/userinterface#_command-palette), select command like **Jest: Toggle Coverage** to activate or deactivate code coverage (see full list in [commands](#commands). The coverage state is also shown in the StatusBar:

![status-bar-modes](images/status-bar-watch-coverage.png)

<details>
<summary>How to read coverage scheme and customize it</summary>

In addition to the coverage summary that is shown on the top of the file, each line will be marked by its coverage status according to the coverage formatter configured. There are 3 types of coverage you might see in your source code, distinguished by colors: 

- "covered": if the code is covered. Marked as <span style="color:green">"green"</span> by default. 
- "not-covered": if the code is not covered. Marked as <span style="color:red">"red"</span> by default.
- "partially-covered": Usually this mean the branch (such as if, switch statements) only partially tested. Marked as <span style="color:yellow">"yellow"</span> by default.
  - _Please note, istanbuljs (the library jest used to generate coverage info) reports switch branch coverage with the first "case" statement instead of the "switch" statement._

![coverage-screen-shot](images/coverage-screen-shot.png)

You can customize coverage start up behavior, style and colors, see [customization](#customization) for more details.

</details>

⚠️ In rare cases, coverage info might be less than what it actual is in "watch" mode (with `--watch` flag), where only changed files/tests are run (see facebook/jest#1284). 


### How to use the extension with monorepo projects?
The recommended approach is to setup the monorepo project as a [multi-root workspaces](https://code.visualstudio.com/docs/editor/multi-root-workspaces) in vscode, which each sub package is a "folder". While you can use jest `projects` to run all tests without multi-root workspaces, you won't be able to take advantage a more fine grained control such as toggle coverage for a specific package instead of all packages. 

You can customize how the extension works in multi-root workspaces, see [customization](#customization) for more details.

### How to read the StatusBar?
StatusBar shows 2 kinds of information:
`Jest` shows the mode and state of the "active" workspace folder.
`Jest-WS` shows the total test suite stats for the whole workspace.
Clicking on each of these button will reveal the OUTPUT channel with more details. 

<details>
<summary>Illustration</summary>

<img src='images/status-bar-manual.png' width="600" />


<img src='images/status-bar-watch-coverage.png' width="600" />
shows the active workspace has coverage on.
<img src='images/status-bar-save-test-unsync.png' width="600" />

shows the active workspace has onSave for test file only, and that the workspace stats is out of sync with the code, such as when the source file is changed but the related tests are not run yet. 

<img src='images/status-bar-save-all.png' width="600" />

shows the autoRun will be triggered by either test or source file changes.
</details>

## Customization
### Settings
Users can use the following settings to tailor the extension for their environments. 
- All settings are prefixed with `jest` and saved in standard `.vscode/settings.json`. 
- settings crossed out are to be deprecated in the future
- settings marked with 💼 apply to the whole project, otherwise per workspace. 


|setting|description|default|example/notes|
|---|---|---|---|
|**Process**|
|autoEnable :x:|Automatically start Jest for this project|true|Please use `autoRun` instead|
|[jestCommandLine](#jestCommandLine)|The command line to start jest tests|undefined|`"jest.jestCommandLine": "npm test -"` or `"jest.jestCommandLine": "yarn test"` or `"jest.jestCommandLine": "node_modules/.bin/jest --config custom-config.js"`|
|[autoRun](#autoRun)|Controls when and what tests should be run|undefined|`"jest.autoRun": "off"` or `"jest.autoRun": {"watch": true, "onStartup": ["all-tests"]}` or `"jest.autoRun": false, onSave:"test-only"}`|
|pathToJest :x:|The path to the Jest binary, or an npm/yarn command to run tests|undefined|Please use `jestCommandLine` instead|
|pathToConfig :x:|The path to your Jest configuration file"|""|Please use `jestCommandLine` instead|
|[rootPath](#rootPath)|The path to your frontend src folder|""|`"jest.rootPath":"packages/app"` or `"jest.rootPath":"/apps/my-app"`| 
|runAllTestsFirst :x:| Run all tests before starting Jest in watch mode|true|Please use `autoRun` instead|
|**Editor**|
|enableInlineErrorMessages :x:| Whether errors should be reported inline on a file|false|It is recommended not to use the inline error message and in favor of vscode's hovering messages, especially for parameterized tests|
|**Snapshot**|
|enableSnapshotUpdateMessages|Whether snapshot update messages should show|true|`"jest.enableSnapshotUpdateMessages": false`|
|enableSnapshotPreviews 💼|Whether snapshot previews should show|true|`"jest.enableSnapshotPreviews": false`|
|restartJestOnSnapshotUpdate :x:| Restart Jest runner after updating the snapshots|false|This is no longer needed in v4|
|**Coverage**|
|showCoverageOnLoad|Show code coverage when extension starts|false|`"jest.showCoverageOnLoad": true`|
|[coverageFormatter](#coverageFormatter)|Determine the coverage overlay style|"DefaultFormatter"|`"jest.coverageFormatter": "GutterFormatter"`|
|[coverageColors](#coverageColors)|Coverage indicator color override|undefined|`"jest.coverageColors": { "uncovered": "rgba(255,99,71, 0.2)", "partially-covered": "rgba(255,215,0, 0.2)"}`|
|**Debug**|
|enableCodeLens 💼|Whether codelens for debugging should show|true|`"jest.enableCodeLens": false`|
|[debugCodeLens.showWhenTestStateIn](#showWhenTestStateIn) 💼|Show the debug CodeLens for the tests with the specified status. (window)|["fail", "unknown"]|`"jest.debugCodeLens.showWhenTestStateIn":["fail", "pass", "unknown"]`|
|**Misc**|
|debugMode|Enable debug mode to diagnose plugin issues. (see developer console)|false|`"jest.debugMode": true`|         
|disabledWorkspaceFolders 💼|Disabled workspace folders names in multiroot environment|[]|`"jest.disabledWorkspaceFolders": ["package-a", "package-b"]`|  

#### Details
<details>
<summary><a id="jestCommandLine"></a>jestCommandLine</summary>

This should be the command users used to kick off the jest tests in the terminal. However, since the extension will append additional options at run time, please make sure the command line can pass along these options, which usually just means if you uses npm, add an additional "--" at the end (e.g. `"npm run test --"`) if you haven't already in your script. 
It is recommended not to add the following options as they are managed by the extension: `--watch`, `--watchAll`, `--coverage`
</details>

<details>
<summary><a id="rootPath"></a>rootPath</summary>

<<<<<<< HEAD
If your project doesn't live in the root of your repository, you may want to customize the `jest.rootPath` setting to enlighten the extension as to where to look. For instance: `"jest.rootPath": "src/client-app"` will direct the extension to use the `src/client-app` folder as the root for Jest.
=======
If your project doesn't live in the root of your repository, you may want to customise the `jest.rootPath` setting to enlighten the extension as to where to look. For instance: `"jest.rootPath": "src/client-app"` will direct the extension to use the `src/client-app` folder as the root for Jest.
>>>>>>> d50d127d
</details>

<details>
<summary><a id="showWhenTestStateIn"></a>debugCodeLens.showWhenTestStateIn</summary>

Possible status are: `[ "fail", "pass", "skip", "unknown"]`. Please note that this is a window level setting, i.e. its value will apply for all workspaces.
</details>

<details>
<summary><a id="coverageFormatter"></a>coverageFormatter</summary>

There are 2 formatters to choose from: 
<<<<<<< HEAD
  1. DefaultFormatter: high light uncovered and partially-covered code inline as well as on the right overview ruler. (this is the default)
=======
  1. DefaultFormatter: high light uncovered and partially-covered code inlilne as well as on the right overview ruler. (this is the default)
>>>>>>> d50d127d
  ![coverage-DefaultFormatter.png](./images/coverage-DefaultFormatter.png)

  2. GutterFormatter: render coverage status in the gutter as well as the overview ruler. 
  ![coverage-GutterFormatter.png](./images/coverage-GutterFormatter.png)
  _(Note, there is an known issue in vscode (microsoft/vscode#5923) that gutter decorators could interfere with debug breakpoints visibility. Therefore, you probably want to disable coverage before debugging or switch to DefaultFormatter)_
</details>

<details>
<summary><a id="coverageColors"></a>coverageColors</summary>

Besides the formatter, user can also customize the color via `jest.coverageColors` to change color for 3 coverage categories: `"uncovered", "covered", or "partially-covered"`, for example:
  ```
  "jest.coverageColors": {
    "uncovered": "rgba(255,99,71, 0.2)",
    "partially-covered": "rgba(255,215,0, 0.2)",
  }
  ```
  the default color scheme below, note the opacity might differ per formatter:
  ```
  "jest.coverageColors": {
    "covered": "rgba(9, 156, 65, 0.4)",
    "uncovered": "rgba(121, 31, 10, 0.4)",
    "partially-covered": "rgba(235, 198, 52, 0.4)",
  }
  ```
</details>
<details>
<summary><a id="autoRun"></a>autoRun</summary>

  - definition:
  ```
  AutoRun =
    | 'off'
    | { watch: true; onStartup?: ["all-tests"] }
    | {
        watch: false;
        onStartup?: ["all-tests"];
        onSave?: 'test-file' | 'test-src-file';
      }
  ```
  - examples
    - Turn off auto run, users need to trigger tests run manually via [run commands](#commands-run) and [menus](#context-menu):
      ```json
      "jest.autoRun": "off"
      ```
    - Run all the tests in the workspace upon extension startup, followed by jest watch run for subsequent test/src file changes.
      ``` json
      "jest.autoRun": {
        "watch": true, 
        "onStartup": ["all-tests"]
      }
      ```
    - Only run tests in the test file when the test file itself changed. It will not run all tests for the workspace upon start up, nor triggering any test run when the source file changed. 
      ``` json
      "jest.autoRun": {
         "watch": false, 
         "onSave": "test-file"
      }
      ```
    - Like the one above but does run all tests upon extension start up
        ``` json
        "jest.autoRun": {
          "watch": false, 
          "onSave": "test-file",
          "onStartup": ["all-tests"]
        }
        ```
  - migration rule from settings prior to v4:
    -  if `"jest.autoEnabled" = false` => manual mode: `"jest.autoRun": "off"`
    -  if `"jest.runAllTestsFirst" = false` => `"jest.autoRun": {"watch": true }` 
    -  if no customization of the 2 settings and no `"jest.autoRun"` found => 
      ``` json
      "jest.autoRun": {
         "watch": true, 
         "onStartup": ["all-tests"]
      }
      ```
</details>
### Debug Config

This extension offers default debug config for common use cases, such as standard jest or projects bootstrapped by `create-react-app`. More sophisticated projects might need to customize the debug config. As mentioned earlier, you can use the [setup wizard](setup-wizard.md) to help create one, or edit it manually in the `launch.json` file, where a few jest specific debug config templates are offered, such as "Jest: Default jest configuration" or "Jest: create-react-app". To learn more about debug/launch configurations in general, visit [VS Code Docs: Debugging](https://code.visualstudio.com/docs/editor/debugging#_launch-configurations).

There are many information online about how to setup vscode debug config for specific environments/frameworks, you might find the following helpful:
  - [vscode debug config properties](https://code.visualstudio.com/docs/nodejs/nodejs-debugging#_launch-configuration-properties) 
  - [Launch configurations for common scenarios](https://code.visualstudio.com/docs/nodejs/nodejs-debugging#_launch-configurations-for-common-scenarios)
  - [vscode-recipes for debug jest tests](https://github.com/microsoft/vscode-recipes/tree/master/debugging-jest-tests)


## Commands
This extension contributes the following commands and can be accessed via [Command Palette](https://code.visualstudio.com/docs/getstarted/userinterface#_command-palette):
|command|description|availability|
|---|---|---|
|Jest: Start All Runners| start or restart all jest runners|always
|Jest: Stop All Runners| stop all jest runners |always
|Jest: Toggle Coverage| toggle coverage mode for all runners|always
|Jest: Start Runner (Select Workspace)| start or restart the jest runner for the selected workspace|multi-root workspace
|Jest: Stop Runner (Select Workspace)| stop jest runner for the selected workspace |multi-root workspace
|Jest: Toggle Coverage (Select Workspace)| toggle coverage mode for the selected workspace|multi-root workspace
|Jest: Run All Tests| run all tests for all the workspaces|interactive mode
|Jest: Run All Tests (Select Workspace)| run all tests for the selected workspace|interactive mode and multi-root workspace
|Jest: Run All Tests in Current Workspace| run all tests for the current workspace based on the active editor| interactive
|Jest: Toggle Coverage for Current Workspace| toggle coverage mode for the current workspace based on the active editor| interactive
|Jest: Setup Extension| start the setup wizard|always|

One can assign keyboard shortcut to any of these commands, see [vscode Key Bindings](https://code.visualstudio.com/docs/getstarted/keybindings)

## Menu
In interactive mode, user can trigger the following action from the text editor context-menu
|menu|description|keyboard shortcut
|---|---|---|
|Jest: Run Related Tests| if in test file, run all tests in the file; if in source file, run all tests with dependency to the file|Cmd-t or Ctrl-t|

Please see [vscode Key Bindings](https://code.visualstudio.com/docs/getstarted/keybindings) if you want to change the keyboard shortcut. 


## Troubleshooting
<<<<<<< HEAD
Sorry you are having trouble with the extension. If your issue did not get resolved after checking out the [how-to](#how-to-use-the-extension) section and the tips below, feel free to [ask](https://github.com/jest-community/vscode-jest/issues) the community, chances are some one else had a similar experience and could help resolving it. 
=======
Sorry you are having trouble with the extension. If your issue did not get resolved after checking out the [how-to](#how-to-) section and the tips below, feel free to [ask](https://github.com/jest-community/vscode-jest/issues) the community, chances are some one else had a similar experience and could help resolving it. 
>>>>>>> d50d127d

<details>
<summary>I don't see "Jest" in the bottom status bar</summary>
  This means the extension is not activated. 
  The extension should be automatically activated as described in [How to start jest](#how-to-start-jest). 
  If it failed because maybe you don't use the root of your project for jest tests, you can use [jest.rootPath](#rootPath) to point to that directory instead.
</details>

<details>
<<<<<<< HEAD
<summary>I got "Jest Process xxx failed unexpectedly..." or "Jest failed too many times..." error message</summary>
=======
<summary>I got "Jest failed too many times..." error message</summary>
>>>>>>> d50d127d

  This usually mean the extension is not able to start jest process for you. First check the Jest OUTPUT channel or developer console to see what is the actual error (see [self-diagnosis](#self-diagnosis)). 

  If it is related to the run time environment, such as
  ```
  env: node: No such file or directory
  ```
  The issue is probably not related to this extension. If this only happened occasionally after launch or you saw vscode warning about shell start up slow, try to simplified the env files, restart vscode or reload windows. See [Resolving Shell Environment is Slow](https://code.visualstudio.com/docs/supporting/faq#_resolving-shell-environment-is-slow-error-warning).

<<<<<<< HEAD
  If you see error about not able to find `jest` or some other jest related runtime error: if you can run jest from terminal then you can use the **"Run Setup Wizard"** button in the error panel to help resolving the configuration issue, see [Setup Wizard](setup-wizard.md) for more details. There could be other causes, such as jest test root path is different from the project's, which can be fixed by setting [jest.rootPath](#rootPath). Feel free to check out the [customization](#customization) section to manually adjust the extension if needed. 
=======
  If you see error about not able to find `jest` or some other jest related runtime error: if you can run jest from terminal then you can use the **"Run Setup Wizard"** button in the error panel to help resolving the configuration issue. There could be other causes, such as jest test root path is different from the project's, which can be fixed by setting `jest.rootPath`. Feel free to check out the [customization](#customization) section to manually adjust the extension if needed. 
>>>>>>> d50d127d
</details>

<details>
<summary>It seems to make my vscode sluggish</summary>

  By default the extension will run all tests when it is launched followed by a jest watch process. If you have many resource extensive tests or source files that can trigger many tests when changed, this could be the reason. Check out [jest.autoRun](#autoRun) to see how you can change and control when and what tests should be run.
</details>

<details>
<summary><a id='self-diagnosis'></a>The extension is not behaving as expected, what is going on?</summary> 

If your can execute jest tests on command line but vscode-jest was not running as expected, here is what you can do to find out more information:
  - See jest process output in the "OUTPUT" channel, which is usually named after the workspace folder, such as `Jest (your-workspace-name)`. Or you can click on `Jest` label on status bar to show Jest Output window. This will show you the jest run output and the errors.
   <img src="https://github.com/jest-community/vscode-jest/raw/master/images/output-channel.png" alt="Screenshot of the tool" width="100%">
  - Turn on the debug mode to see more internal debugging message: 
    - set `"jest.debugMode": true` in `.vscode/settings.json` 
    - restart vscode-jest or reload the window (via `Reload Window` command)
    - open the developer tool (via `Help > Toggle Developer Tools` menu), you should see more information including how we extract jest config and spawn jest processes.

  Hopefully most issues would be pretty obvious after seeing these extra output, and you can probably fix most yourself by [customizing](#customization) the `jest.jestCommandLine` and others. 
</details>

## Want to Contribute?

Thanks for considering! Check [here](CONTRIBUTING.md) for useful tips and guidelines.

## License

vscode-jest is [MIT licensed.](LICENSE)<|MERGE_RESOLUTION|>--- conflicted
+++ resolved
@@ -239,11 +239,7 @@
 <details>
 <summary><a id="rootPath"></a>rootPath</summary>
 
-<<<<<<< HEAD
 If your project doesn't live in the root of your repository, you may want to customize the `jest.rootPath` setting to enlighten the extension as to where to look. For instance: `"jest.rootPath": "src/client-app"` will direct the extension to use the `src/client-app` folder as the root for Jest.
-=======
-If your project doesn't live in the root of your repository, you may want to customise the `jest.rootPath` setting to enlighten the extension as to where to look. For instance: `"jest.rootPath": "src/client-app"` will direct the extension to use the `src/client-app` folder as the root for Jest.
->>>>>>> d50d127d
 </details>
 
 <details>
@@ -256,11 +252,7 @@
 <summary><a id="coverageFormatter"></a>coverageFormatter</summary>
 
 There are 2 formatters to choose from: 
-<<<<<<< HEAD
-  1. DefaultFormatter: high light uncovered and partially-covered code inline as well as on the right overview ruler. (this is the default)
-=======
   1. DefaultFormatter: high light uncovered and partially-covered code inlilne as well as on the right overview ruler. (this is the default)
->>>>>>> d50d127d
   ![coverage-DefaultFormatter.png](./images/coverage-DefaultFormatter.png)
 
   2. GutterFormatter: render coverage status in the gutter as well as the overview ruler. 
@@ -377,11 +369,7 @@
 
 
 ## Troubleshooting
-<<<<<<< HEAD
 Sorry you are having trouble with the extension. If your issue did not get resolved after checking out the [how-to](#how-to-use-the-extension) section and the tips below, feel free to [ask](https://github.com/jest-community/vscode-jest/issues) the community, chances are some one else had a similar experience and could help resolving it. 
-=======
-Sorry you are having trouble with the extension. If your issue did not get resolved after checking out the [how-to](#how-to-) section and the tips below, feel free to [ask](https://github.com/jest-community/vscode-jest/issues) the community, chances are some one else had a similar experience and could help resolving it. 
->>>>>>> d50d127d
 
 <details>
 <summary>I don't see "Jest" in the bottom status bar</summary>
@@ -391,11 +379,7 @@
 </details>
 
 <details>
-<<<<<<< HEAD
 <summary>I got "Jest Process xxx failed unexpectedly..." or "Jest failed too many times..." error message</summary>
-=======
-<summary>I got "Jest failed too many times..." error message</summary>
->>>>>>> d50d127d
 
   This usually mean the extension is not able to start jest process for you. First check the Jest OUTPUT channel or developer console to see what is the actual error (see [self-diagnosis](#self-diagnosis)). 
 
@@ -405,11 +389,7 @@
   ```
   The issue is probably not related to this extension. If this only happened occasionally after launch or you saw vscode warning about shell start up slow, try to simplified the env files, restart vscode or reload windows. See [Resolving Shell Environment is Slow](https://code.visualstudio.com/docs/supporting/faq#_resolving-shell-environment-is-slow-error-warning).
 
-<<<<<<< HEAD
   If you see error about not able to find `jest` or some other jest related runtime error: if you can run jest from terminal then you can use the **"Run Setup Wizard"** button in the error panel to help resolving the configuration issue, see [Setup Wizard](setup-wizard.md) for more details. There could be other causes, such as jest test root path is different from the project's, which can be fixed by setting [jest.rootPath](#rootPath). Feel free to check out the [customization](#customization) section to manually adjust the extension if needed. 
-=======
-  If you see error about not able to find `jest` or some other jest related runtime error: if you can run jest from terminal then you can use the **"Run Setup Wizard"** button in the error panel to help resolving the configuration issue. There could be other causes, such as jest test root path is different from the project's, which can be fixed by setting `jest.rootPath`. Feel free to check out the [customization](#customization) section to manually adjust the extension if needed. 
->>>>>>> d50d127d
 </details>
 
 <details>
