--- conflicted
+++ resolved
@@ -237,15 +237,9 @@
     "elegant-spinner": "^1.0.1",
     "istanbul-lib-coverage": "^1.1.1",
     "istanbul-lib-source-maps": "^1.1.0",
-<<<<<<< HEAD
     "jest-editor-support": "23.3.0",
     "jest-snapshot": "^23.0.1",
     "jest-test-typescript-parser": "^23.3.0",
-=======
-    "jest-editor-support": "23.0.0",
-    "jest-snapshot": "^22.1.2",
-    "jest-test-typescript-parser": "^22.1.3",
->>>>>>> e3997408
     "micromatch": "^2.3.11"
   }
 }