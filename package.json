--- conflicted
+++ resolved
@@ -2,11 +2,7 @@
   "name": "vscode-jest",
   "displayName": "Jest",
   "description": "Use Facebook's Jest With Pleasure.",
-<<<<<<< HEAD
-  "version": "6.3.0",
-=======
   "version": "7.0.0",
->>>>>>> 6a3a7e7c
   "publisher": "Orta",
   "engines": {
     "vscode": "^1.88.1"
@@ -673,11 +669,7 @@
   "dependencies": {
     "istanbul-lib-coverage": "^3.2.0",
     "istanbul-lib-source-maps": "^4.0.1",
-<<<<<<< HEAD
-    "jest-editor-support": "^32.0.0-beta.0"
-=======
     "jest-editor-support": "^32.0.0-beta.1"
->>>>>>> 6a3a7e7c
   },
   "devDependencies": {
     "@types/fs-extra": "^11.0.2",
