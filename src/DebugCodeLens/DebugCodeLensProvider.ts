--- conflicted
+++ resolved
@@ -1,83 +1,80 @@
-import * as vscode from 'vscode'
-import { extensionName } from '../appGlobals'
-import { escapeRegExp } from '../helpers'
-import { basename } from 'path'
-import { DebugCodeLens } from './DebugCodeLens'
-import { TestReconciliationState } from '../TestResults'
-import { TestState, TestStateByTestReconciliationState } from './TestState'
-import { GetJestExtByURI } from '../extensionManager'
-
-export class DebugCodeLensProvider implements vscode.CodeLensProvider {
-  onDidChange: vscode.EventEmitter<void>
-  private _showWhenTestStateIn: TestState[]
-  private getJestExt: GetJestExtByURI
-
-<<<<<<< HEAD
-  constructor(getJestExt: GetJestExtByURI, showWhenTestStateIn: TestState[]) {
-=======
-  constructor(getJestExt: (uri: vscode.Uri) => JestExt, showWhenTestStateIn: TestState[] = []) {
->>>>>>> 6319dd9e
-    this.getJestExt = getJestExt
-    this._showWhenTestStateIn = showWhenTestStateIn
-    this.onDidChange = new vscode.EventEmitter()
-  }
-
-  get showWhenTestStateIn() {
-    return this._showWhenTestStateIn
-  }
-
-  set showWhenTestStateIn(value: TestState[]) {
-    this._showWhenTestStateIn = value
-    this.onDidChange.fire()
-  }
-
-  get onDidChangeCodeLenses(): vscode.Event<void> {
-    return this.onDidChange.event
-  }
-
-  provideCodeLenses(document: vscode.TextDocument, _: vscode.CancellationToken): vscode.CodeLens[] {
-    const result = []
-    const ext = this.getJestExt(document.uri)
-    if (!ext || this._showWhenTestStateIn.length === 0 || document.isUntitled) {
-      return result
-    }
-
-    const filePath = document.fileName
-    const testResults = ext.testResultProvider.getResults(filePath)
-    const fileName = basename(document.fileName)
-
-    for (const test of testResults) {
-      if (!this.showCodeLensAboveTest(test)) {
-        continue
-      }
-
-      const start = new vscode.Position(test.start.line, test.start.column)
-      const end = new vscode.Position(test.end.line, test.start.column + 5)
-      const range = new vscode.Range(start, end)
-      result.push(new DebugCodeLens(document, range, fileName, test.name))
-    }
-
-    return result
-  }
-
-  showCodeLensAboveTest(test: { status: TestReconciliationState }) {
-    const state = TestStateByTestReconciliationState[test.status]
-    return this._showWhenTestStateIn.includes(state)
-  }
-
-  resolveCodeLens(codeLens: vscode.CodeLens, _: vscode.CancellationToken): vscode.ProviderResult<vscode.CodeLens> {
-    if (codeLens instanceof DebugCodeLens) {
-      codeLens.command = {
-        arguments: [codeLens.document, codeLens.fileName, escapeRegExp(codeLens.testName)],
-        command: `${extensionName}.run-test`,
-        title: 'Debug',
-      }
-    }
-
-    return codeLens
-  }
-
-  didChange() {
-    this.onDidChange.fire()
-  }
-}
+import * as vscode from 'vscode'
+import { extensionName } from '../appGlobals'
+import { escapeRegExp } from '../helpers'
+import { basename } from 'path'
+import { DebugCodeLens } from './DebugCodeLens'
+import { TestReconciliationState } from '../TestResults'
+import { TestState, TestStateByTestReconciliationState } from './TestState'
+import { GetJestExtByURI } from '../extensionManager'
+import { JestExt } from '../JestExt'
+
+export class DebugCodeLensProvider implements vscode.CodeLensProvider {
+  onDidChange: vscode.EventEmitter<void>
+  private _showWhenTestStateIn: TestState[]
+  private getJestExt: GetJestExtByURI
+
+  constructor(getJestExt: (uri: vscode.Uri) => JestExt, showWhenTestStateIn: TestState[] = []) {
+    this.getJestExt = getJestExt
+    this._showWhenTestStateIn = showWhenTestStateIn
+    this.onDidChange = new vscode.EventEmitter()
+  }
+
+  get showWhenTestStateIn() {
+    return this._showWhenTestStateIn
+  }
+
+  set showWhenTestStateIn(value: TestState[]) {
+    this._showWhenTestStateIn = value
+    this.onDidChange.fire()
+  }
+
+  get onDidChangeCodeLenses(): vscode.Event<void> {
+    return this.onDidChange.event
+  }
+
+  provideCodeLenses(document: vscode.TextDocument, _: vscode.CancellationToken): vscode.CodeLens[] {
+    const result = []
+    const ext = this.getJestExt(document.uri)
+    if (!ext || this._showWhenTestStateIn.length === 0 || document.isUntitled) {
+      return result
+    }
+
+    const filePath = document.fileName
+    const testResults = ext.testResultProvider.getResults(filePath)
+    const fileName = basename(document.fileName)
+
+    for (const test of testResults) {
+      if (!this.showCodeLensAboveTest(test)) {
+        continue
+      }
+
+      const start = new vscode.Position(test.start.line, test.start.column)
+      const end = new vscode.Position(test.end.line, test.start.column + 5)
+      const range = new vscode.Range(start, end)
+      result.push(new DebugCodeLens(document, range, fileName, test.name))
+    }
+
+    return result
+  }
+
+  showCodeLensAboveTest(test: { status: TestReconciliationState }) {
+    const state = TestStateByTestReconciliationState[test.status]
+    return this._showWhenTestStateIn.includes(state)
+  }
+
+  resolveCodeLens(codeLens: vscode.CodeLens, _: vscode.CancellationToken): vscode.ProviderResult<vscode.CodeLens> {
+    if (codeLens instanceof DebugCodeLens) {
+      codeLens.command = {
+        arguments: [codeLens.document, codeLens.fileName, escapeRegExp(codeLens.testName)],
+        command: `${extensionName}.run-test`,
+        title: 'Debug',
+      }
+    }
+
+    return codeLens
+  }
+
+  didChange() {
+    this.onDidChange.fire()
+  }
+}