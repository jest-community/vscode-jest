--- conflicted
+++ resolved
@@ -53,11 +53,8 @@
   monitorLongRun?: MonitorLongRun;
   autoRevealOutput: AutoRevealOutputType;
   parserPluginOptions?: JESParserPluginOptions;
-<<<<<<< HEAD
   enable?: boolean;
-=======
   useDashedArgs?: boolean;
->>>>>>> 724795ee
 }
 
 export interface PluginWindowSettings {
