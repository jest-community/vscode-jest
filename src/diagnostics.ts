--- conflicted
+++ resolved
@@ -4,10 +4,8 @@
  */
 import * as vscode from 'vscode'
 import { existsSync } from 'fs'
+// import { DiagnosticCollection, Uri, Diagnostic, Range, DiagnosticSeverity } from 'vscode'
 import { TestFileAssertionStatus } from 'jest-editor-support'
-<<<<<<< HEAD
-import { TestReconciliationState, TestResultProvider } from './TestResults'
-=======
 import { TestReconciliationState, TestResult } from './TestResults'
 
 function createDiagnostic(
@@ -62,13 +60,8 @@
 // For performance reason, we will not parse individual file here, therefore
 // will not have the actual info about text position. However when the file
 // become active, it will then utilize the actual file content via updateCurrentDiagnostics()
->>>>>>> 655ab3f8
 
-export function updateDiagnostics(
-  testResults: TestFileAssertionStatus[],
-  testResultProvider: TestResultProvider,
-  diagnostics: vscode.DiagnosticCollection
-) {
+export function updateDiagnostics(testResults: TestFileAssertionStatus[], diagnostics: vscode.DiagnosticCollection) {
   function addTestFileError(result: TestFileAssertionStatus, uri: vscode.Uri) {
     const diag = createDiagnostic(uri, result.message || 'test file error', 0, 0, 0)
     diagnostics.set(uri, [diag])
@@ -78,38 +71,9 @@
     const asserts = result.assertions.filter(a => a.status === TestReconciliationState.KnownFail)
     diagnostics.set(
       uri,
-<<<<<<< HEAD
-      asserts.map(assertion => {
-        let line: number = -1
-        if (assertion.line > 0) {
-          line = assertion.line - 1
-        } else {
-          const test = testResultProvider.getResults(result.file).find(r => r.name === assertion.title)
-          if (test) {
-            line = test.lineNumberOfError
-          }
-        }
-        if (line < 0) {
-          line = 0
-          console.warn(
-            `received invalid line number '${assertion.line}' for '${uri.toString()}'. (most likely due to unexpected test results... you can help fix the root cause by logging an issue with a sample project to reproduce this warning)`
-          )
-        }
-        let startColumn = 0
-        let endColumn = Number.MAX_SAFE_INTEGER
-        const associatedTextEditor = vscode.window.visibleTextEditors.find(e => e.document.uri.fsPath === uri.fsPath)
-        if (associatedTextEditor) {
-          const textLine = associatedTextEditor.document.lineAt(line)
-          startColumn = textLine.firstNonWhitespaceCharacterIndex
-          endColumn = textLine.text.length
-        }
-        const diag = new vscode.Diagnostic(
-          new vscode.Range(line, startColumn, line, endColumn),
-=======
       asserts.map(assertion =>
         createDiagnostic(
           uri,
->>>>>>> 655ab3f8
           assertion.terseMessage || assertion.shortMessage || assertion.message,
           assertion.line > 0 ? assertion.line - 1 : 0
         )
