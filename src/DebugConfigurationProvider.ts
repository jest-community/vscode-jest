import * as vscode from 'vscode';
import * as path from 'path';
import * as fs from 'fs';

import {
  toFilePath,
  getTestCommand,
  isCreateReactAppTestCommand,
  escapeRegExp,
  parseCmdLine,
  toAbsoluteRootPath,
  escapeQuotes,
} from './helpers';
import { platform } from 'os';
import { PluginResourceSettings } from './Settings';
import { DebugInfo } from './types';

export const DEBUG_CONFIG_PLATFORMS = ['windows', 'linux', 'osx'];
const testNamePatternRegex = /\$\{jest.testNamePattern\}/g;
const testFileRegex = /\$\{jest.testFile\}/g;
const testFilePatternRegex = /\$\{jest.testFilePattern\}/g;

export type DebugConfigOptions = Partial<
  Pick<PluginResourceSettings, 'jestCommandLine' | 'rootPath' | 'nodeEnv'>
>;
type PartialDebugConfig = Partial<vscode.DebugConfiguration>;
export class DebugConfigurationProvider implements vscode.DebugConfigurationProvider {
  private debugInfo: DebugInfo | undefined;
  private fromWorkspaceFolder: vscode.WorkspaceFolder | undefined;
  private useJest30: boolean | undefined;

  /**
   * Prepares injecting the name of the test, which has to be debugged, into the `DebugConfiguration`,
   * This function has to be called before `vscode.debug.startDebugging`.
   */
  public prepareTestRun(
    debugInfo: DebugInfo,
    workspaceFolder: vscode.WorkspaceFolder,
    useJest30?: boolean
  ): void {
    this.debugInfo = { ...debugInfo };
    this.fromWorkspaceFolder = workspaceFolder;
    this.useJest30 = useJest30;
  }

  getDebugConfigNames(workspaceFolder?: vscode.WorkspaceFolder): {
    v1: string[];
    v2: string[];
    sorted: string[];
  } {
    const v1 = ['vscode-jest-tests'];
    const v2 = ['vscode-jest-tests.v2'];
    const sorted = [...v2, ...v1];

    if (workspaceFolder) {
      v1.unshift(`vscode-jest-tests.${workspaceFolder.name}`);
      v2.unshift(`vscode-jest-tests.v2.${workspaceFolder.name}`);
      sorted.unshift(v2[0], v1[0]);
    }
    return { v1, v2, sorted };
  }

  resolveDebugConfiguration(
    workspace: vscode.WorkspaceFolder | undefined,
    debugConfiguration: vscode.DebugConfiguration,
    _token?: vscode.CancellationToken
  ): vscode.DebugConfiguration {
    const folder = this.fromWorkspaceFolder || workspace;
    const { v1, v2 } = this.getDebugConfigNames(folder);

    if (v2.includes(debugConfiguration.name)) {
      return this.resolveDebugConfig2(debugConfiguration);
    }
    // not our debug configuration
    if (!v1.includes(debugConfiguration.name)) {
      return debugConfiguration;
    }

    if (!debugConfiguration.env) {
      debugConfiguration.env = {};
    }
    // necessary for running CRA test scripts in non-watch mode
    debugConfiguration.env.CI = 'vscode-jest-tests';

    const args = debugConfiguration.args || [];

    if (this.debugInfo) {
      if (this.debugInfo.testName) {
        args.push('--testNamePattern');
        args.push(escapeRegExp(this.debugInfo.testName));
      }
      if (this.debugInfo.useTestPathPattern) {
        args.push(this.getTestPathPatternOption());
        args.push(escapeRegExp(this.debugInfo.testPath));
      } else {
        args.push('--runTestsByPath');
        args.push(toFilePath(this.debugInfo.testPath));
      }

      this.debugInfo = undefined;
    }

    debugConfiguration.args = args;
    return debugConfiguration;
  }

  private getTestPathPatternOption(): string {
    return this.useJest30 ? '--testPathPatterns' : '--testPathPattern';
  }
  /**
   * resolve v2 debug config
   * @param debugConfiguration v2 debug config
   * @returns
   */
  resolveDebugConfig2(debugConfiguration: vscode.DebugConfiguration): vscode.DebugConfiguration {
    if (
      !this.debugInfo ||
      !debugConfiguration.args ||
      !Array.isArray(debugConfiguration.args) ||
      debugConfiguration.args.length <= 0
    ) {
      return debugConfiguration;
    }

    const debugInfo = this.debugInfo;
    const args = debugConfiguration.args.map((arg) => {
      if (typeof arg !== 'string') {
        return arg;
      }
      if (debugInfo.useTestPathPattern) {
        // if the debugInfo indicated this is a testPathPattern (such as running all tests within a folder)
        // , we need to replace the --runTestsByPath argument with the correct --testPathPattern(s) argument
        if (arg.includes('--runTestsByPath')) {
          return arg.replace('--runTestsByPath', this.getTestPathPatternOption());
        }
        if (testFileRegex.test(arg)) {
          return arg.replace(testFileRegex, escapeRegExp(debugInfo.testPath));
        }
      }
      return arg
<<<<<<< HEAD
        .replace(testFileRegex, toFilePath(debugInfo.testPath))
        .replace(testFilePatternRegex, escapeRegExp(debugInfo.testPath))
        .replace(
          testNamePatternRegex,
          debugInfo.testName ? escapeRegExp(debugInfo.testName) : '.*'
        );
=======
        .replace(testFileRegex, toFilePath(this.fileNameToRun))
        .replace(testFilePatternRegex, escapeRegExp(this.fileNameToRun))
        .replace(testNamePatternRegex, escapeQuotes(this.testToRun));
>>>>>>> 237bc536
    });
    debugConfiguration.args = args;
    this.debugInfo = undefined;

    return debugConfiguration;
  }

  /**
   * generate a v2 debug configuration
   * @param folder
   * @param _token
   * @returns
   */
  provideDebugConfigurations(
    folder: vscode.WorkspaceFolder | undefined,
    _token?: vscode.CancellationToken
  ): vscode.DebugConfiguration[] {
    // default jest config according to:
    // https://github.com/Microsoft/vscode-recipes/tree/master/debugging-jest-tests#configure-launchjson-file-for-your-test-framework

    // create-react-app config according to:
    // https://facebook.github.io/create-react-app/docs/debugging-tests#debugging-tests-in-visual-studio-code

    const name = this.getDebugConfigNames(folder).v2[0];

    // tslint:disable no-invalid-template-strings
    const debugConfiguration: vscode.DebugConfiguration = {
      type: 'node',
      name,
      request: 'launch',
      args: [
        '--runInBand',
        '--watchAll=false',
        '--testNamePattern',
        '${jest.testNamePattern}',
        '--runTestsByPath',
        '${jest.testFile}',
      ],
      cwd: '${workspaceFolder}',
      console: 'integratedTerminal',
      internalConsoleOptions: 'neverOpen',
      disableOptimisticBPs: true,
    };

    const testCommand = folder && getTestCommand(folder.uri.fsPath);
    if (testCommand && isCreateReactAppTestCommand(testCommand)) {
      const craCommand = testCommand.split(' ');
      // Settings specific for projects bootstrapped with `create-react-app`
      debugConfiguration.runtimeExecutable =
        '${workspaceFolder}/node_modules/.bin/' + craCommand.shift();
      debugConfiguration.args = [...craCommand, ...debugConfiguration.args];
      debugConfiguration.protocol = 'inspector';
    } else {
      // Plain jest setup
      debugConfiguration.program = '${workspaceFolder}/node_modules/.bin/jest';
      debugConfiguration.windows = {
        program: '${workspaceFolder}/node_modules/jest/bin/jest',
      };
    }

    return [debugConfiguration];
  }

  /** return a config if cmd is a package-manager */
  private usePM(cmd: string, args: string[]): PartialDebugConfig | undefined {
    const commonConfig = {
      program: undefined,
    };

    if (cmd === 'npm') {
      const extraArgs = args.includes('--') ? [] : ['--'];
      return { runtimeExecutable: 'npm', args: extraArgs, ...commonConfig };
    }
    if (cmd === 'yarn') {
      return { runtimeExecutable: 'yarn', args: [], ...commonConfig };
    }
  }

  /**
   * Creates a debug configuration for a given workspace.
   *
   * @param {vscode.WorkspaceFolder} workspace - The workspace folder for which the debug configuration is created.
   * @param {DebugConfigOptions} [options] - Optional parameters to override the default debug configuration.
   * @returns {vscode.DebugConfiguration} The final debug configuration.
   *
   * @throws {Error} If the provided jestCommandLine is invalid.
   *
   * This function customizes the default debug configuration with the settings from the options parameter,
   * such as `rootPath`, `jestCommandLine`, and `nodeEnv`.
   * Please note, the platform-specific settings that were not converted are removed.
   */
  createDebugConfig(
    workspace: vscode.WorkspaceFolder,
    options?: DebugConfigOptions
  ): vscode.DebugConfiguration {
    const config = this.provideDebugConfigurations(workspace)[0];
    let args: string[] = [];
    let override: PartialDebugConfig = {};

    const absoluteRootPath = options?.rootPath && toAbsoluteRootPath(workspace, options.rootPath);
    const cwd = absoluteRootPath ?? config.cwd;

    // handle jestCommandLine related overrides
    if (options?.jestCommandLine) {
      const [cmd, ...cmdArgs] = parseCmdLine(options.jestCommandLine);
      if (!cmd) {
        throw new Error(`invalid cmdLine: ${options.jestCommandLine}`);
      }
      const pmConfig = this.usePM(cmd, cmdArgs);
      if (pmConfig) {
        args = [...cmdArgs, ...pmConfig.args, ...config.args];
        override = { ...pmConfig, args };
      } else {
        let program = path.isAbsolute(cmd)
          ? cmd
          : absoluteRootPath
            ? path.resolve(absoluteRootPath, cmd)
            : ['${workspaceFolder}', cmd].join(path.sep);
        program = this.adjustProgram(program);
        args = [...cmdArgs, ...config.args];
        override = { program, args };
      }
    }

    //handle nodeEnv
    if (options?.nodeEnv) {
      override = { env: options.nodeEnv, ...override };
    }

    const finalConfig: vscode.DebugConfiguration = { ...config, cwd, ...override };

    // delete platform specific settings since we did not convert them
    DEBUG_CONFIG_PLATFORMS.forEach((p) => delete finalConfig[p]);

    return finalConfig;
  }

  // adopt program/command for debug purpose
  private adjustProgram(program: string): string {
    if (platform() === 'win32' && program.endsWith('\\node_modules\\.bin\\jest.cmd')) {
      const newProgram = program.replace(
        '\\node_modules\\.bin\\jest.cmd',
        '\\node_modules\\jest\\bin\\jest.js'
      );
      if (fs.existsSync(newProgram)) {
        return newProgram;
      }
      throw new Error(`failed to find jest binary: ${newProgram}`);
    }
    return program;
  }
}<|MERGE_RESOLUTION|>--- conflicted
+++ resolved
@@ -138,18 +138,12 @@
         }
       }
       return arg
-<<<<<<< HEAD
         .replace(testFileRegex, toFilePath(debugInfo.testPath))
         .replace(testFilePatternRegex, escapeRegExp(debugInfo.testPath))
         .replace(
           testNamePatternRegex,
-          debugInfo.testName ? escapeRegExp(debugInfo.testName) : '.*'
+          debugInfo.testName ? escapeQuotes(escapeRegExp(debugInfo.testName)) : '.*'
         );
-=======
-        .replace(testFileRegex, toFilePath(this.fileNameToRun))
-        .replace(testFilePatternRegex, escapeRegExp(this.fileNameToRun))
-        .replace(testNamePatternRegex, escapeQuotes(this.testToRun));
->>>>>>> 237bc536
     });
     debugConfiguration.args = args;
     this.debugInfo = undefined;
