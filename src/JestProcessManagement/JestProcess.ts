--- conflicted
+++ resolved
@@ -126,7 +126,6 @@
     return `"${removeSurroundingQuote(aString)}"`;
   }
 
-<<<<<<< HEAD
   private getRequestCoverage(): boolean | undefined {
     if (this.request.type === 'not-test') {
       return;
@@ -136,13 +135,11 @@
     return this.request.coverage || undefined;
   }
 
-=======
   private getTestPathPattern(pattern: string): string[] {
     return this.extContext.settings.useJest30
       ? ['--testPathPatterns', pattern]
       : ['--testPathPattern', pattern];
   }
->>>>>>> 6daff861
   public start(): Promise<void> {
     if (this.status === ProcessStatus.Cancelled) {
       this.logging('warn', `the runner task has been cancelled!`);
