--- conflicted
+++ resolved
@@ -1,70 +1,19 @@
 import { platform } from 'os'
 import { Runner, ProjectWorkspace } from 'jest-editor-support'
 import { WatchMode } from '../Jest'
-
-export type ExitCallback = (process: JestProcess) => void
+import { ExitCallback } from './JestProcessManager'
 
 export class JestProcess {
   static readonly keepAliveLimit = 5
-<<<<<<< HEAD
+  static readonly stopHangTimeout = 500
   public keepAlive: boolean
-  public stopRequested: boolean
   public watchMode: WatchMode
-=======
-  static readonly stopHangTimeout = 500
->>>>>>> 6319dd9e
   private runner: Runner
   private projectWorkspace: ProjectWorkspace
   private onExitCallback: ExitCallback
   private jestSupportEvents: Map<string, (...args: any[]) => void>
-<<<<<<< HEAD
-  private resolve: () => void
+  private stopResolveCallback: () => void | null
   private keepAliveCounter: number
-=======
-  private stopResolveCallback: Function | null
-  private keepAliveCounter: number
-  public keepAlive: boolean
-  watchMode: WatchMode
-
-  private startRunner() {
-    this.stopResolveCallback = null
-    let exited = false
-
-    const options = {
-      noColor: true,
-      shell: platform() === 'win32',
-    }
-    this.runner = new Runner(this.projectWorkspace, options)
-
-    this.restoreJestEvents()
-
-    this.runner.start(this.watchMode !== WatchMode.None, this.watchMode === WatchMode.WatchAll)
-
-    this.runner.on('debuggerProcessExit', () => {
-      if (!exited) {
-        exited = true
-        if (--this.keepAliveCounter > 0) {
-          this.runner.removeAllListeners()
-          this.startRunner()
-        } else {
-          if (this.onExitCallback) {
-            this.onExitCallback(this)
-          }
-          if (this.stopResolveCallback) {
-            this.stopResolveCallback()
-            this.stopResolveCallback = null
-          }
-        }
-      }
-    })
-  }
-
-  private restoreJestEvents() {
-    for (const [event, callback] of this.jestSupportEvents.entries()) {
-      this.runner.on(event, callback)
-    }
-  }
->>>>>>> 6319dd9e
 
   constructor({
     projectWorkspace,
@@ -112,9 +61,11 @@
     this.runner.runJestWithUpdateForSnapshots(callback)
   }
 
-<<<<<<< HEAD
+  public stopRequested(): boolean {
+    return this.stopResolveCallback !== null
+  }
   private startRunner() {
-    this.stopRequested = false
+    this.stopResolveCallback = null
     let exited = false
 
     const options = {
@@ -133,10 +84,13 @@
         if (--this.keepAliveCounter > 0) {
           this.runner.removeAllListeners()
           this.startRunner()
-        } else if (this.onExitCallback) {
-          this.onExitCallback(this)
-          if (this.stopRequested) {
-            this.resolve()
+        } else {
+          if (this.onExitCallback) {
+            this.onExitCallback(this)
+          }
+          if (this.stopResolveCallback) {
+            this.stopResolveCallback()
+            this.stopResolveCallback = null
           }
         }
       }
@@ -147,9 +101,5 @@
     for (const [event, callback] of this.jestSupportEvents.entries()) {
       this.runner.on(event, callback)
     }
-=======
-  public stopRequested(): boolean {
-    return this.stopResolveCallback !== null
->>>>>>> 6319dd9e
   }
 }