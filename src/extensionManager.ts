--- conflicted
+++ resolved
@@ -285,11 +285,7 @@
     if (!didLaunch) {
       vscode.window
         .showInformationMessage(
-<<<<<<< HEAD
-          `vscode-jest has been upgraded to ${version}.`,
-=======
           `vscode-jest has been updated to ${version}.`,
->>>>>>> bb479f11
           'See What Is Changed'
         )
         .then((value) => {
