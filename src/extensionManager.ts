import * as vscode from 'vscode'
import * as path from 'path'
import { ProjectWorkspace } from 'jest-editor-support'
import { pathToJest, pathToConfig } from './helpers'
import { JestExt } from './JestExt'
import { DebugCodeLensProvider, TestState } from './DebugCodeLens'
import { DebugConfigurationProvider } from './DebugConfigurationProvider'
import { IPluginResourceSettings, IPluginWindowSettings } from './Settings'
import { statusBar } from './StatusBar'

export type GetJestExtByURI = (uri: vscode.Uri) => JestExt | undefined

export class ExtensionManager {
<<<<<<< HEAD
  debugCodeLensProvider: DebugCodeLensProvider
  debugConfigurationProvider: DebugConfigurationProvider

  private extByWorkspace: { [key: string]: JestExt } = {}
=======
  private extByWorkspace: Map<string, JestExt> = new Map()
>>>>>>> 6319dd9e
  private context: vscode.ExtensionContext
  private commonPluginSettings: IPluginWindowSettings

  constructor(context: vscode.ExtensionContext) {
    this.context = context
<<<<<<< HEAD

    this.commonPluginSettings = getExtensionWindowSettings()

    this.debugCodeLensProvider = new DebugCodeLensProvider(
      this.getByDocUri,
      this.commonPluginSettings.debugCodeLens.enabled ? this.commonPluginSettings.debugCodeLens.showWhenTestStateIn : []
    )
=======
>>>>>>> 6319dd9e
    this.debugConfigurationProvider = new DebugConfigurationProvider()
    this.debugCodeLensProvider = new DebugCodeLensProvider(uri => this.getByDocUri(uri))
    this.applySettings(getExtensionWindowSettings())
    this.registerAll()
  }
  applySettings(settings: IPluginWindowSettings) {
    this.commonPluginSettings = settings
    const { debugCodeLens } = settings
    this.debugCodeLensProvider.showWhenTestStateIn = debugCodeLens.enabled ? debugCodeLens.showWhenTestStateIn : []
    settings.disabledWorkspaceFolders.forEach(this.unregisterByName, this)
  }
  register(workspaceFolder: vscode.WorkspaceFolder) {
    if (!this.shouldStart(workspaceFolder.name)) {
      return
    }
    const pluginSettings = getExtensionResourceSettings(workspaceFolder.uri)
    const jestPath = pathToJest(pluginSettings)
    const configPath = pathToConfig(pluginSettings)
    const currentJestVersion = 20
    const debugMode = pluginSettings.debugMode
    const instanceSettings = {
      multirootEnv: vscode.workspace.workspaceFolders.length > 1,
    }
    const jestWorkspace = new ProjectWorkspace(
      pluginSettings.rootPath,
      jestPath,
      configPath,
      currentJestVersion,
      workspaceFolder.name,
      null,
      debugMode
    )

    // Create our own console
    const channel = vscode.window.createOutputChannel(`Jest (${workspaceFolder.name})`)

    const failDiagnostics = vscode.languages.createDiagnosticCollection(`Jest (${workspaceFolder.name})`)

    this.extByWorkspace.set(
      workspaceFolder.name,
      new JestExt(
        this.context,
        workspaceFolder,
        jestWorkspace,
        channel,
        pluginSettings,
        this.debugCodeLensProvider,
        this.debugConfigurationProvider,
        failDiagnostics,
        instanceSettings
      )
    )
  }
  registerAll() {
    vscode.workspace.workspaceFolders.forEach(this.register, this)
  }
  unregister(workspaceFolder: vscode.WorkspaceFolder) {
    this.unregisterByName(workspaceFolder.name)
  }
  unregisterByName(name: string) {
    const extension = this.extByWorkspace.get(name)
    if (extension) {
      extension.deactivate()
      this.extByWorkspace.delete(name)
    }
  }
  unregisterAll() {
    const keys = this.extByWorkspace.keys()
    for (const key of keys) {
      this.unregisterByName(key)
    }
  }
  shouldStart(workspaceFolderName: string): boolean {
<<<<<<< HEAD
    // tslint:disable-next-line: no-this-assignment
    const {
      commonPluginSettings: { enabledWorkspaceFolders, disabledWorkspaceFolders },
    } = this
    return (
      // start if enabledWorkspaceFolders contains current workspace
      enabledWorkspaceFolders.includes(workspaceFolderName) ||
      // don't start if disabledWorkspaceFolders doesn't contain current workspace
      !disabledWorkspaceFolders.includes(workspaceFolderName)
    )
  }
  public getByName = (workspaceFolderName: string) => {
    return this.extByWorkspace[workspaceFolderName]
=======
    const { commonPluginSettings: { disabledWorkspaceFolders } } = this
    if (this.extByWorkspace.has(workspaceFolderName)) {
      return false
    }
    if (disabledWorkspaceFolders.includes(workspaceFolderName)) {
      return false
    }
    return true
  }
  getByName(workspaceFolderName: string) {
    return this.extByWorkspace.get(workspaceFolderName)
>>>>>>> 6319dd9e
  }
  public getByDocUri: GetJestExtByURI = (uri: vscode.Uri) => {
    const workspace = vscode.workspace.getWorkspaceFolder(uri)
    if (workspace) {
      return this.getByName(workspace.name)
    }
  }
  async get() {
    const workspace =
      vscode.workspace.workspaceFolders.length <= 1
        ? vscode.workspace.workspaceFolders[0]
        : await vscode.window.showWorkspaceFolderPick()

    const instance = workspace && this.getByName(workspace.name)
    if (instance) {
      return instance
    } else if (workspace) {
      throw new Error(`No Jest instance in ${workspace.name} workspace`)
    }
  }
  registerCommand(command: string, callback: (extension: JestExt, ...args: any[]) => any, thisArg?: any) {
    return vscode.commands.registerCommand(command, async (...args) => {
      const extension = await this.get()
      if (extension) {
        callback.call(thisArg, extension, ...args)
      }
    })
  }
  onDidChangeConfiguration(e: vscode.ConfigurationChangeEvent) {
    if (e.affectsConfiguration('jest')) {
      this.applySettings(getExtensionWindowSettings())
      this.registerAll()
    }
    vscode.workspace.workspaceFolders.forEach(workspaceFolder => {
      const jestExt = this.getByName(workspaceFolder.name)
      if (jestExt && e.affectsConfiguration('jest', workspaceFolder.uri)) {
        const updatedSettings = getExtensionResourceSettings(workspaceFolder.uri)
        jestExt.triggerUpdateSettings(updatedSettings)
      }
    })
  }
  onDidChangeWorkspaceFolders(e: vscode.WorkspaceFoldersChangeEvent) {
    e.added.forEach(this.register, this)
    e.removed.forEach(this.unregister, this)
  }
  onDidCloseTextDocument(document: vscode.TextDocument) {
    const ext = this.getByDocUri(document.uri)
    if (ext) {
      ext.onDidCloseTextDocument(document)
    }
  }
  onDidChangeActiveTextEditor(editor: vscode.TextEditor) {
    if (editor && editor.document) {
      statusBar.onDidChangeActiveTextEditor(editor)
      const ext = this.getByDocUri(editor.document.uri)
      if (ext) {
        ext.onDidChangeActiveTextEditor(editor)
      }
    }
  }
  onDidChangeTextDocument(event: vscode.TextDocumentChangeEvent) {
    const ext = this.getByDocUri(event.document.uri)
    if (ext) {
      ext.onDidChangeTextDocument(event)
    }
  }
}

export function getExtensionResourceSettings(uri: vscode.Uri): IPluginResourceSettings {
  const config = vscode.workspace.getConfiguration('jest', uri)
  return {
    autoEnable: config.get<boolean>('autoEnable'),
    enableInlineErrorMessages: config.get<boolean>('enableInlineErrorMessages'),
    enableSnapshotUpdateMessages: config.get<boolean>('enableSnapshotUpdateMessages'),
    pathToConfig: config.get<string>('pathToConfig'),
    pathToJest: config.get<string>('pathToJest'),
    restartJestOnSnapshotUpdate: config.get<boolean>('restartJestOnSnapshotUpdate'),
    rootPath: path.join(uri.fsPath, config.get<string>('rootPath')),
    runAllTestsFirst: config.get<boolean>('runAllTestsFirst'),
    showCoverageOnLoad: config.get<boolean>('showCoverageOnLoad'),
    coverageFormatter: config.get<string>('coverageFormatter'),
    debugMode: config.get<boolean>('debugMode'),
  }
}

export function getExtensionWindowSettings(): IPluginWindowSettings {
  const config = vscode.workspace.getConfiguration('jest')
  return {
    debugCodeLens: {
      enabled: config.get<boolean>('enableCodeLens'),
      showWhenTestStateIn: config.get<TestState[]>('debugCodeLens.showWhenTestStateIn'),
    },
    enableSnapshotPreviews: config.get<boolean>('enableSnapshotPreviews'),
    disabledWorkspaceFolders: config.get<string[]>('disabledWorkspaceFolders'),
  }
}<|MERGE_RESOLUTION|>--- conflicted
+++ resolved
@@ -11,29 +11,18 @@
 export type GetJestExtByURI = (uri: vscode.Uri) => JestExt | undefined
 
 export class ExtensionManager {
-<<<<<<< HEAD
   debugCodeLensProvider: DebugCodeLensProvider
   debugConfigurationProvider: DebugConfigurationProvider
 
-  private extByWorkspace: { [key: string]: JestExt } = {}
-=======
   private extByWorkspace: Map<string, JestExt> = new Map()
->>>>>>> 6319dd9e
   private context: vscode.ExtensionContext
   private commonPluginSettings: IPluginWindowSettings
 
   constructor(context: vscode.ExtensionContext) {
     this.context = context
-<<<<<<< HEAD
 
     this.commonPluginSettings = getExtensionWindowSettings()
 
-    this.debugCodeLensProvider = new DebugCodeLensProvider(
-      this.getByDocUri,
-      this.commonPluginSettings.debugCodeLens.enabled ? this.commonPluginSettings.debugCodeLens.showWhenTestStateIn : []
-    )
-=======
->>>>>>> 6319dd9e
     this.debugConfigurationProvider = new DebugConfigurationProvider()
     this.debugCodeLensProvider = new DebugCodeLensProvider(uri => this.getByDocUri(uri))
     this.applySettings(getExtensionWindowSettings())
@@ -107,22 +96,9 @@
     }
   }
   shouldStart(workspaceFolderName: string): boolean {
-<<<<<<< HEAD
-    // tslint:disable-next-line: no-this-assignment
     const {
-      commonPluginSettings: { enabledWorkspaceFolders, disabledWorkspaceFolders },
+      commonPluginSettings: { disabledWorkspaceFolders },
     } = this
-    return (
-      // start if enabledWorkspaceFolders contains current workspace
-      enabledWorkspaceFolders.includes(workspaceFolderName) ||
-      // don't start if disabledWorkspaceFolders doesn't contain current workspace
-      !disabledWorkspaceFolders.includes(workspaceFolderName)
-    )
-  }
-  public getByName = (workspaceFolderName: string) => {
-    return this.extByWorkspace[workspaceFolderName]
-=======
-    const { commonPluginSettings: { disabledWorkspaceFolders } } = this
     if (this.extByWorkspace.has(workspaceFolderName)) {
       return false
     }
@@ -133,7 +109,6 @@
   }
   getByName(workspaceFolderName: string) {
     return this.extByWorkspace.get(workspaceFolderName)
->>>>>>> 6319dd9e
   }
   public getByDocUri: GetJestExtByURI = (uri: vscode.Uri) => {
     const workspace = vscode.workspace.getWorkspaceFolder(uri)
