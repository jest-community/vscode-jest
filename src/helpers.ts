import { platform } from 'os'
import { existsSync } from 'fs'
import { normalize, join } from 'path'

import { IPluginSettings } from './IPluginSettings'

/**
 *  Handles getting the jest runner, handling the OS and project specific work too
 *
 * @returns {string}
 */
export function pathToJest(pluginSettings: IPluginSettings) {
  const path = normalize(pluginSettings.pathToJest)

  const defaultPath = normalize('node_modules/.bin/jest')
  if (path === defaultPath && isBootstrappedWithCreateReactApp(pluginSettings.rootPath)) {
    // If it's the default, run the script instead
    return platform() === 'win32' ? 'npm.cmd test --' : 'npm test --'
  }

  // For windows support, see https://github.com/jest-community/vscode-jest/issues/10
  if (!path.includes('.cmd') && platform() === 'win32') {
    return path + '.cmd'
  }
  return path
}

function isBootstrappedWithCreateReactApp(rootPath: string): boolean {
  return (
    hasExecutable(rootPath, 'node_modules/.bin/react-scripts') ||
    hasExecutable(rootPath, 'node_modules/react-scripts/node_modules/.bin/jest') ||
    hasExecutable(rootPath, 'node_modules/react-native-scripts') ||
    hasExecutable(rootPath, 'node_modules/react-scripts-ts')
  )
}

function hasExecutable(rootPath: string, executablePath: string): boolean {
  const ext = platform() === 'win32' ? '.cmd' : ''
  const absolutePath = join(rootPath, executablePath + ext)
  return existsSync(absolutePath)
}

/**
 * Handles getting the path to config file
 *
 * @returns {string}
 */
export function pathToConfig(pluginSettings: IPluginSettings) {
  if (pluginSettings.pathToConfig !== '') {
    return normalize(pluginSettings.pathToConfig)
  }

  return ''
}

export function pathToJestPackageJSON(pluginSettings: IPluginSettings): string | null {
<<<<<<< HEAD
  const defaultPath = normalize('node_modules/jest/package.json')
  const craPath = normalize('node_modules/react-scripts/node_modules/jest/package.json')
  let updir = ''
=======
  let pathToNodeModules = join(pluginSettings.rootPath, 'node_modules')

  if (pluginSettings.pathToJest) {
    const relativeJestCmd = removeSurroundingQuotes(pluginSettings.pathToJest.split(' ')[0])
    const relativePathToNodeModules = relativeJestCmd.replace(/node_modules.+$/i, 'node_modules')

    pathToNodeModules = join(pluginSettings.rootPath, relativePathToNodeModules)
  }
>>>>>>> be7c166a

  const defaultPath = normalize(join(pathToNodeModules, 'jest/package.json'))
  const craPath = normalize(join(pathToNodeModules, 'react-scripts/node_modules/jest/package.json'))
  const paths = [defaultPath, craPath]
<<<<<<< HEAD
  let max_levels = 20
  do {
    for (const i in paths) {
      const absolutePath = join(pluginSettings.rootPath, updir, paths[i])
      if (existsSync(absolutePath)) {
        return absolutePath
      }
    }
    updir += '../'
    max_levels--
  } while (max_levels > 0 && join(pluginSettings.rootPath, updir) !== join(pluginSettings.rootPath, updir, '../'))
=======

  for (const i in paths) {
    if (existsSync(paths[i])) {
      return paths[i]
    }
  }
>>>>>>> be7c166a

  return null
}

function removeSurroundingQuotes(str) {
  return str.replace(/^['"`]/, '').replace(/['"`]$/, '')
}<|MERGE_RESOLUTION|>--- conflicted
+++ resolved
@@ -54,11 +54,6 @@
 }
 
 export function pathToJestPackageJSON(pluginSettings: IPluginSettings): string | null {
-<<<<<<< HEAD
-  const defaultPath = normalize('node_modules/jest/package.json')
-  const craPath = normalize('node_modules/react-scripts/node_modules/jest/package.json')
-  let updir = ''
-=======
   let pathToNodeModules = join(pluginSettings.rootPath, 'node_modules')
 
   if (pluginSettings.pathToJest) {
@@ -67,12 +62,12 @@
 
     pathToNodeModules = join(pluginSettings.rootPath, relativePathToNodeModules)
   }
->>>>>>> be7c166a
 
   const defaultPath = normalize(join(pathToNodeModules, 'jest/package.json'))
   const craPath = normalize(join(pathToNodeModules, 'react-scripts/node_modules/jest/package.json'))
   const paths = [defaultPath, craPath]
-<<<<<<< HEAD
+  let updir = ''
+
   let max_levels = 20
   do {
     for (const i in paths) {
@@ -84,14 +79,6 @@
     updir += '../'
     max_levels--
   } while (max_levels > 0 && join(pluginSettings.rootPath, updir) !== join(pluginSettings.rootPath, updir, '../'))
-=======
-
-  for (const i in paths) {
-    if (existsSync(paths[i])) {
-      return paths[i]
-    }
-  }
->>>>>>> be7c166a
 
   return null
 }
