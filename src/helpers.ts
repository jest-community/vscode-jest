--- conflicted
+++ resolved
@@ -1,10 +1,7 @@
 import {workspace} from 'vscode';
 import {platform} from 'os';
-<<<<<<< HEAD
 import {existsSync} from 'fs';
-=======
 import {normalize} from 'path';
->>>>>>> a08accb1
 
 /**
  *  Handles getting the jest runner, handling the OS and project specific work too
@@ -13,8 +10,7 @@
  */
 export function pathToJest(): string {
   const jestSettings: any = workspace.getConfiguration("jest");
-<<<<<<< HEAD
-  var path: string = jestSettings.pathToJest;
+  const path = normalize(jestSettings.pathToJest);
 
   const defaultPath = "node_modules/.bin/jest"; 
   if (path === defaultPath) {
@@ -28,10 +24,6 @@
     }
   }
 
-=======
-  const path: string = normalize(jestSettings.pathToJest);
->>>>>>> a08accb1
-
   // For windows support, see https://github.com/orta/vscode-jest/issues/10
   if (!path.includes(".cmd") && platform() === "win32") { return path + ".cmd";  }
   return path;
