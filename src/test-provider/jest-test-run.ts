--- conflicted
+++ resolved
@@ -67,10 +67,6 @@
     if (!this._run && !this.isCancelled) {
       const runName = `${this.name} (${this.runCount++})`;
 
-<<<<<<< HEAD
-      this._run = this.createRun(this.request, runName);
-      this._run.appendOutput(`\r\nTest run "${runName}" started\r\n`);
-=======
       // vscode seems to identify run by the request instance, so we need to create a new request for each run
       const request = new vscode.TestRunRequest(
         this.request.include,
@@ -79,7 +75,6 @@
       );
       this._run = this.createRun(request, runName);
       this._run.appendOutput(`\r\nTestRun "${runName}" started\r\n`);
->>>>>>> 6a3a7e7c
 
       // ignore skipped tests if there are more than one test to run
       // this is to prevent the later runs override the previous runs's result
