--- conflicted
+++ resolved
@@ -16,11 +16,8 @@
 import { tiContextManager } from './test-item-context-manager';
 import { toAbsoluteRootPath } from '../helpers';
 import { runModeDescription } from '../JestExt/run-mode';
-<<<<<<< HEAD
+import { isVirtualWorkspaceFolder } from '../virtual-workspace-folder';
 import { outputManager } from '../output-manager';
-=======
-import { isVirtualWorkspaceFolder } from '../virtual-workspace-folder';
->>>>>>> 1f330123
 
 interface JestRunnable {
   getJestRunRequest: () => JestExtRequestType;
