import * as vscode from 'vscode'
import { ProjectWorkspace, JestTotalResults } from 'jest-editor-support'

import * as decorations from './decorations'
import { IPluginResourceSettings } from './Settings'
import { statusBar, Status, StatusBar, Mode } from './StatusBar'
import {
  TestReconciliationState,
  TestResultProvider,
  TestResult,
  resultsWithLowerCaseWindowsDriveLetters,
  SortedTestResults,
} from './TestResults'
import { pathToJest, pathToConfig, cleanAnsi } from './helpers'
import { CoverageMapProvider } from './Coverage'
import { updateDiagnostics, updateCurrentDiagnostics, resetDiagnostics, failedSuiteCount } from './diagnostics'
import { DebugCodeLensProvider } from './DebugCodeLens'
import { DebugConfigurationProvider } from './DebugConfigurationProvider'
import { DecorationOptions } from './types'
import { isOpenInMultipleEditors } from './editor'
import { CoverageOverlay } from './Coverage/CoverageOverlay'
import { JestProcess, JestProcessManager } from './JestProcessManagement'
import { isWatchNotSupported, WatchMode } from './Jest'
import * as messaging from './messaging'
import { resultsWithoutAnsiEscapeSequence } from './TestResults/TestResult'

interface InstanceSettings {
  multirootEnv: boolean
}

export class JestExt {
  coverageMapProvider: CoverageMapProvider
  coverageOverlay: CoverageOverlay

  testResultProvider: TestResultProvider
  debugCodeLensProvider: DebugCodeLensProvider
  debugConfigurationProvider: DebugConfigurationProvider

  // So you can read what's going on
  channel: vscode.OutputChannel

  failingAssertionDecorators: { [fileName: string]: vscode.TextEditorDecorationType[] }

  private jestWorkspace: ProjectWorkspace
  private pluginSettings: IPluginResourceSettings
  private workspaceFolder: vscode.WorkspaceFolder
  private instanceSettings: InstanceSettings

  // The ability to show fails in the problems section
  private failDiagnostics: vscode.DiagnosticCollection

  private passingItStyle: vscode.TextEditorDecorationType
  private failingItStyle: vscode.TextEditorDecorationType
  private skipItStyle: vscode.TextEditorDecorationType
  private unknownItStyle: vscode.TextEditorDecorationType

  private parsingTestFile = false

  // We have to keep track of our inline assert fails to remove later

  private jestProcessManager: JestProcessManager
  private jestProcess: JestProcess

  private status: ReturnType<StatusBar['bind']>

  constructor(
    context: vscode.ExtensionContext,
    workspaceFolder: vscode.WorkspaceFolder,
    jestWorkspace: ProjectWorkspace,
    outputChannel: vscode.OutputChannel,
    pluginSettings: IPluginResourceSettings,
    debugCodeLensProvider: DebugCodeLensProvider,
    debugConfigurationProvider: DebugConfigurationProvider,
    failDiagnostics: vscode.DiagnosticCollection,
    instanceSettings: InstanceSettings
  ) {
    this.workspaceFolder = workspaceFolder
    this.jestWorkspace = jestWorkspace
    this.channel = outputChannel
    this.failingAssertionDecorators = {}
    this.failDiagnostics = failDiagnostics
    this.pluginSettings = pluginSettings
    this.debugCodeLensProvider = debugCodeLensProvider
    this.instanceSettings = instanceSettings

    this.coverageMapProvider = new CoverageMapProvider()
    this.coverageOverlay = new CoverageOverlay(
      context,
      this.coverageMapProvider,
      pluginSettings.showCoverageOnLoad,
      pluginSettings.coverageFormatter
    )
    this.jestWorkspace.collectCoverage = pluginSettings.showCoverageOnLoad

    this.testResultProvider = new TestResultProvider(this.pluginSettings.debugMode)
    this.debugConfigurationProvider = debugConfigurationProvider

    this.jestProcessManager = new JestProcessManager({
      projectWorkspace: jestWorkspace,
      runAllTestsFirstInWatchMode: this.pluginSettings.runAllTestsFirst,
    })

    this.status = statusBar.bind(workspaceFolder.name)
    this.handleJestEditorSupportEvent = this.handleJestEditorSupportEvent.bind(this)

    // The theme stuff
    this.setupDecorators()
    // The bottom bar thing
    this.setupStatusBar()
    // reset the jest diagnostics
    resetDiagnostics(this.failDiagnostics)

    // If we should start the process by default, do so
    if (this.pluginSettings.autoEnable) {
      this.startProcess()
    } else {
      this.channel.appendLine('Skipping initial Jest runner process start.')
    }
  }

  public startProcess() {
    if (this.jestProcessManager.numberOfProcesses > 0) {
      return
    }

    this.jestProcess = this.jestProcessManager.startJestProcess({
      watchMode: WatchMode.Watch,
      keepAlive: true,
      exitCallback: (jestProcess, jestProcessInWatchMode) => {
        if (jestProcessInWatchMode) {
          this.jestProcess = jestProcessInWatchMode

          this.channel.appendLine('Finished running all tests. Starting watch mode.')
          this.updateStatusBar('running', 'Starting watch mode')

          this.assignHandlers(this.jestProcess)
        } else {
          this.updateStatusBar('stopped', undefined, false)
          if (!jestProcess.stopRequested()) {
            let msg = `Starting Jest in Watch mode failed too many times and has been stopped.`
            if (this.instanceSettings.multirootEnv) {
              msg += `\nConsider add this workspace folder to disabledWorkspaceFolders`
            }
            this.channel.appendLine(`${msg}\n see troubleshooting: ${messaging.TROUBLESHOOTING_URL}`)
            this.channel.show(true)
            messaging.systemErrorMessage(msg, messaging.showTroubleshootingAction)
          }
        }
      },
    })

    this.assignHandlers(this.jestProcess)
  }

  public stopProcess() {
    this.channel.appendLine('Closing Jest')
    return this.jestProcessManager.stopAll().then(() => {
      this.updateStatusBar('stopped')
    })
  }

  public restartProcess() {
    return this.stopProcess().then(() => {
      this.startProcess()
    })
  }

  public triggerUpdateActiveEditor(editor: vscode.TextEditor) {
    this.coverageOverlay.updateVisibleEditors()

    if (!this.canUpdateActiveEditor(editor)) {
      return
    }

    // not sure why we need to protect this block with parsingTestFile ?
    // using an ivar as a locking mechanism has bad smell
    // TODO: refactor maybe?
    this.parsingTestFile = true

    const filePath = editor.document.fileName
    const testResults = this.testResultProvider.getSortedResults(filePath)

    this.updateDecorators(testResults, editor)
    updateCurrentDiagnostics(testResults.fail, this.failDiagnostics, editor)

    this.parsingTestFile = false
  }

  public triggerUpdateSettings(updatedSettings: IPluginResourceSettings) {
    this.pluginSettings = updatedSettings

    this.jestWorkspace.rootPath = updatedSettings.rootPath
    this.jestWorkspace.pathToJest = pathToJest(updatedSettings)
    this.jestWorkspace.pathToConfig = pathToConfig(updatedSettings)

    // debug
    this.jestWorkspace.debug = updatedSettings.debugMode
    this.testResultProvider.verbose = updatedSettings.debugMode

    // coverage
    const showCoverage =
      this.coverageOverlay.enabled === undefined ? updatedSettings.showCoverageOnLoad : this.coverageOverlay.enabled
    this.jestWorkspace.collectCoverage = showCoverage
    this.coverageOverlay.enabled = showCoverage

    this.restartProcess()
  }

  updateDecorators(testResults: SortedTestResults, editor: vscode.TextEditor) {
    // Dots
    const styleMap = [
      { data: testResults.success, decorationType: this.passingItStyle, state: TestReconciliationState.KnownSuccess },
      { data: testResults.fail, decorationType: this.failingItStyle, state: TestReconciliationState.KnownFail },
      { data: testResults.skip, decorationType: this.skipItStyle, state: TestReconciliationState.KnownSkip },
      { data: testResults.unknown, decorationType: this.unknownItStyle, state: TestReconciliationState.Unknown },
    ]

    styleMap.forEach(style => {
      const decorators = this.generateDotsForItBlocks(style.data, style.state)
      editor.setDecorations(style.decorationType, decorators)
    })

    // Debug CodeLens
    this.debugCodeLensProvider.didChange()

    // Inline error messages
    this.resetInlineErrorDecorators(editor)
    if (this.pluginSettings.enableInlineErrorMessages) {
      const fileName = editor.document.fileName
      testResults.fail.forEach(a => {
        const { style, decorator } = this.generateInlineErrorDecorator(fileName, a)
        editor.setDecorations(style, [decorator])
      })
    }
  }

  canUpdateActiveEditor(editor: vscode.TextEditor) {
    const inSettings = !editor.document
    if (inSettings) {
      return false
    }

    if (this.parsingTestFile) {
      return false
    }

    // check if file is a possible code file: js/jsx/ts/tsx
    const codeRegex = /\.[t|j]sx?$/
    return codeRegex.test(editor.document.uri.fsPath)
  }

  public deactivate() {
    this.jestProcessManager.stopAll()
  }

  public runTest = async (workspaceFolder: vscode.WorkspaceFolder, fileName: string, identifier: string) => {
    const restart = this.jestProcessManager.numberOfProcesses > 0
    this.jestProcessManager.stopAll()

    this.debugConfigurationProvider.prepareTestRun(fileName, identifier)

    const handle = vscode.debug.onDidTerminateDebugSession(_ => {
      handle.dispose()
      if (restart) {
        this.startProcess()
      }
    })

    try {
      // try to run the debug configuration from launch.json
      await vscode.debug.startDebugging(workspaceFolder, 'vscode-jest-tests')
    } catch {
      // if that fails, there (probably) isn't any debug configuration (at least no correctly named one)
      // therefore debug the test using the default configuration
      const debugConfiguration = this.debugConfigurationProvider.provideDebugConfigurations(workspaceFolder)[0]
      await vscode.debug.startDebugging(workspaceFolder, debugConfiguration)
    }
  }

  onDidCloseTextDocument(document: vscode.TextDocument) {
    this.removeCachedTestResults(document)
    this.removeCachedDecorationTypes(document)
  }

  removeCachedTestResults(document: vscode.TextDocument) {
    if (!document || document.isUntitled) {
      return
    }

    const filePath = document.fileName
    this.testResultProvider.removeCachedResults(filePath)
  }

  removeCachedDecorationTypes(document: vscode.TextDocument) {
    if (!document || !document.fileName) {
      return
    }

    delete this.failingAssertionDecorators[document.fileName]
  }

  onDidChangeActiveTextEditor(editor: vscode.TextEditor) {
    this.triggerUpdateActiveEditor(editor)
  }

  /**
   * This event is fired with the document not dirty when:
   * - before the onDidSaveTextDocument event
   * - the document was changed by an external editor
   */
  onDidChangeTextDocument(event: vscode.TextDocumentChangeEvent) {
    if (event.document.isDirty) {
      return
    }
    if (event.document.uri.scheme === 'git') {
      return
    }

    // Ignore a clean file with a change:
    if (event.contentChanges.length > 0) {
      return
    }

    this.removeCachedTestResults(event.document)

    for (const editor of vscode.window.visibleTextEditors) {
      if (editor.document === event.document) {
        this.triggerUpdateActiveEditor(editor)
      }
    }
  }

  toggleCoverageOverlay() {
    this.coverageOverlay.toggleVisibility()

    // restart jest since coverage condition has changed
    this.triggerUpdateSettings(this.pluginSettings)
  }

  private detectedSnapshotErrors() {
    if (!this.pluginSettings.enableSnapshotUpdateMessages) {
      return
    }
    vscode.window
      .showInformationMessage('Would you like to update your Snapshots?', { title: 'Replace them' })
      .then(response => {
        // No response == cancel
        if (response) {
          this.jestProcess.runJestWithUpdateForSnapshots(() => {
            if (this.pluginSettings.restartJestOnSnapshotUpdate) {
              this.jestProcessManager.stopJestProcess(this.jestProcess).then(() => {
                this.startProcess()
              })
              vscode.window.showInformationMessage('Updated Snapshots and restarted Jest.')
            } else {
              vscode.window.showInformationMessage('Updated Snapshots. It will show in your next test run.')
            }
          })
        }
      })
  }

  private resetInlineErrorDecorators(editor: vscode.TextEditor) {
    if (!this.failingAssertionDecorators[editor.document.fileName]) {
      this.failingAssertionDecorators[editor.document.fileName] = []
      return
    }

    if (isOpenInMultipleEditors(editor.document)) {
      return
    }

    this.failingAssertionDecorators[editor.document.fileName].forEach(element => {
      element.dispose()
    })
    this.failingAssertionDecorators[editor.document.fileName] = []
  }

  private generateInlineErrorDecorator(fileName: string, test: TestResult) {
    const errorMessage = test.terseMessage || test.shortMessage
    const decorator = {
      range: new vscode.Range(test.lineNumberOfError, 0, test.lineNumberOfError, 0),
    }

    // We have to make a new style for each unique message, this is
    // why we have to remove off of them beforehand
    const style = decorations.failingAssertionStyle(errorMessage)
    this.failingAssertionDecorators[fileName].push(style)

    return { style, decorator }
  }

  private handleStdErr(error: Buffer) {
    const message = error.toString()
    if (this.shouldIgnoreOutput(message)) {
      return
    }

    if (isWatchNotSupported(message)) {
      this.jestProcess.watchMode = WatchMode.WatchAll
    }

    const noANSI = cleanAnsi(message)
    if (/(snapshots? failed)|(snapshot test failed)/i.test(noANSI)) {
      this.detectedSnapshotErrors()
    }

    this.channel.appendLine(noANSI)
  }

  private handleJestEditorSupportEvent(output: string) {
    if (output.includes('onRunStart')) {
      this.channel.clear()
      this.status.running('Running tests')
    }
    if (output.includes('onRunComplete')) {
      this.status.stopped()
      this.parsingTestFile = false
    }

    if (!this.shouldIgnoreOutput(output)) {
      this.channel.appendLine(output)
    }
  }

  private assignHandlers(jestProcess: JestProcess) {
    jestProcess
      .onJestEditorSupportEvent('executableJSON', (data: JestTotalResults) => {
        this.updateWithData(data)
      })
      .onJestEditorSupportEvent('executableOutput', this.handleJestEditorSupportEvent)
      .onJestEditorSupportEvent('executableStdErr', (error: Buffer) => this.handleStdErr(error))
      .onJestEditorSupportEvent('nonTerminalError', (error: string) => {
        this.channel.appendLine(`Received an error from Jest Runner: ${error.toString()}`)
        this.channel.show(true)
      })
      .onJestEditorSupportEvent('exception', result => {
        this.channel.appendLine(`\nException raised: [${result.type}]: ${result.message}\n`)
        this.channel.show(true)
      })
      .onJestEditorSupportEvent('terminalError', (error: string) => {
        this.channel.appendLine('\nException raised: ' + error)
        this.channel.show(true)
      })
  }

  private setupStatusBar() {
    this.updateStatusBar('initial', undefined, false)
  }

  private updateStatusBar(status: Status, details?: string, watchMode: boolean = true) {
    const modes: Mode[] = []
    if (this.coverageOverlay.enabled) {
      modes.push('coverage')
    }
    if (watchMode) {
      modes.push('watch')
    }
    this.status.update(status, details, modes)
  }

  private setupDecorators() {
    this.passingItStyle = decorations.passingItName()
    this.failingItStyle = decorations.failingItName()
    this.skipItStyle = decorations.skipItName()
    this.unknownItStyle = decorations.notRanItName()
  }

  private shouldIgnoreOutput(text: string): boolean {
    // this fails when snapshots change - to be revised - returning always false for now
<<<<<<< HEAD
    return text.includes('Watch Usage') || text.includes('onRunComplete') || text.includes('onRunStart')
=======
    return text.includes('Watch Usage')
  }

  private testsHaveStartedRunning() {
    this.channel.clear()
    this.updateStatusBar('running', 'initial full test run', false)
>>>>>>> cee6fae0
  }

  private updateWithData(data: JestTotalResults) {
    const noAnsiData = resultsWithoutAnsiEscapeSequence(data)
    const normalizedData = resultsWithLowerCaseWindowsDriveLetters(noAnsiData)
    this.coverageMapProvider.update(normalizedData.coverageMap)

    const statusList = this.testResultProvider.updateTestResults(normalizedData)
    updateDiagnostics(statusList, this.failDiagnostics)

    const failedFileCount = failedSuiteCount(this.failDiagnostics)
    if (failedFileCount <= 0 && normalizedData.success) {
      this.updateStatusBar('success')
    } else {
      this.updateStatusBar('failed', ` (${failedFileCount} test suite${failedFileCount > 1 ? 's' : ''} failed)`)
    }

    for (const editor of vscode.window.visibleTextEditors) {
      if (vscode.workspace.getWorkspaceFolder(editor.document.uri) === this.workspaceFolder) {
        this.triggerUpdateActiveEditor(editor)
      }
    }
  }

  private generateDotsForItBlocks(blocks: TestResult[], state: TestReconciliationState): DecorationOptions[] {
    const nameForState = {
      [TestReconciliationState.KnownSuccess]: 'Passed',
      [TestReconciliationState.KnownFail]: 'Failed',
      [TestReconciliationState.KnownSkip]: 'Skipped',
      [TestReconciliationState.Unknown]: 'Test has not run yet, due to Jest only running tests related to changes.',
    }

    return blocks.map(it => {
      return {
        range: new vscode.Range(it.start.line, it.start.column, it.start.line, it.start.column + 1),
        hoverMessage: nameForState[state],
        identifier: it.name,
      }
    })
  }
}
<|MERGE_RESOLUTION|>--- conflicted
+++ resolved
@@ -1,521 +1,512 @@
-import * as vscode from 'vscode'
-import { ProjectWorkspace, JestTotalResults } from 'jest-editor-support'
-
-import * as decorations from './decorations'
-import { IPluginResourceSettings } from './Settings'
-import { statusBar, Status, StatusBar, Mode } from './StatusBar'
-import {
-  TestReconciliationState,
-  TestResultProvider,
-  TestResult,
-  resultsWithLowerCaseWindowsDriveLetters,
-  SortedTestResults,
-} from './TestResults'
-import { pathToJest, pathToConfig, cleanAnsi } from './helpers'
-import { CoverageMapProvider } from './Coverage'
-import { updateDiagnostics, updateCurrentDiagnostics, resetDiagnostics, failedSuiteCount } from './diagnostics'
-import { DebugCodeLensProvider } from './DebugCodeLens'
-import { DebugConfigurationProvider } from './DebugConfigurationProvider'
-import { DecorationOptions } from './types'
-import { isOpenInMultipleEditors } from './editor'
-import { CoverageOverlay } from './Coverage/CoverageOverlay'
-import { JestProcess, JestProcessManager } from './JestProcessManagement'
-import { isWatchNotSupported, WatchMode } from './Jest'
-import * as messaging from './messaging'
-import { resultsWithoutAnsiEscapeSequence } from './TestResults/TestResult'
-
-interface InstanceSettings {
-  multirootEnv: boolean
-}
-
-export class JestExt {
-  coverageMapProvider: CoverageMapProvider
-  coverageOverlay: CoverageOverlay
-
-  testResultProvider: TestResultProvider
-  debugCodeLensProvider: DebugCodeLensProvider
-  debugConfigurationProvider: DebugConfigurationProvider
-
-  // So you can read what's going on
-  channel: vscode.OutputChannel
-
-  failingAssertionDecorators: { [fileName: string]: vscode.TextEditorDecorationType[] }
-
-  private jestWorkspace: ProjectWorkspace
-  private pluginSettings: IPluginResourceSettings
-  private workspaceFolder: vscode.WorkspaceFolder
-  private instanceSettings: InstanceSettings
-
-  // The ability to show fails in the problems section
-  private failDiagnostics: vscode.DiagnosticCollection
-
-  private passingItStyle: vscode.TextEditorDecorationType
-  private failingItStyle: vscode.TextEditorDecorationType
-  private skipItStyle: vscode.TextEditorDecorationType
-  private unknownItStyle: vscode.TextEditorDecorationType
-
-  private parsingTestFile = false
-
-  // We have to keep track of our inline assert fails to remove later
-
-  private jestProcessManager: JestProcessManager
-  private jestProcess: JestProcess
-
-  private status: ReturnType<StatusBar['bind']>
-
-  constructor(
-    context: vscode.ExtensionContext,
-    workspaceFolder: vscode.WorkspaceFolder,
-    jestWorkspace: ProjectWorkspace,
-    outputChannel: vscode.OutputChannel,
-    pluginSettings: IPluginResourceSettings,
-    debugCodeLensProvider: DebugCodeLensProvider,
-    debugConfigurationProvider: DebugConfigurationProvider,
-    failDiagnostics: vscode.DiagnosticCollection,
-    instanceSettings: InstanceSettings
-  ) {
-    this.workspaceFolder = workspaceFolder
-    this.jestWorkspace = jestWorkspace
-    this.channel = outputChannel
-    this.failingAssertionDecorators = {}
-    this.failDiagnostics = failDiagnostics
-    this.pluginSettings = pluginSettings
-    this.debugCodeLensProvider = debugCodeLensProvider
-    this.instanceSettings = instanceSettings
-
-    this.coverageMapProvider = new CoverageMapProvider()
-    this.coverageOverlay = new CoverageOverlay(
-      context,
-      this.coverageMapProvider,
-      pluginSettings.showCoverageOnLoad,
-      pluginSettings.coverageFormatter
-    )
-    this.jestWorkspace.collectCoverage = pluginSettings.showCoverageOnLoad
-
-    this.testResultProvider = new TestResultProvider(this.pluginSettings.debugMode)
-    this.debugConfigurationProvider = debugConfigurationProvider
-
-    this.jestProcessManager = new JestProcessManager({
-      projectWorkspace: jestWorkspace,
-      runAllTestsFirstInWatchMode: this.pluginSettings.runAllTestsFirst,
-    })
-
-    this.status = statusBar.bind(workspaceFolder.name)
-    this.handleJestEditorSupportEvent = this.handleJestEditorSupportEvent.bind(this)
-
-    // The theme stuff
-    this.setupDecorators()
-    // The bottom bar thing
-    this.setupStatusBar()
-    // reset the jest diagnostics
-    resetDiagnostics(this.failDiagnostics)
-
-    // If we should start the process by default, do so
-    if (this.pluginSettings.autoEnable) {
-      this.startProcess()
-    } else {
-      this.channel.appendLine('Skipping initial Jest runner process start.')
-    }
-  }
-
-  public startProcess() {
-    if (this.jestProcessManager.numberOfProcesses > 0) {
-      return
-    }
-
-    this.jestProcess = this.jestProcessManager.startJestProcess({
-      watchMode: WatchMode.Watch,
-      keepAlive: true,
-      exitCallback: (jestProcess, jestProcessInWatchMode) => {
-        if (jestProcessInWatchMode) {
-          this.jestProcess = jestProcessInWatchMode
-
-          this.channel.appendLine('Finished running all tests. Starting watch mode.')
-          this.updateStatusBar('running', 'Starting watch mode')
-
-          this.assignHandlers(this.jestProcess)
-        } else {
-          this.updateStatusBar('stopped', undefined, false)
-          if (!jestProcess.stopRequested()) {
-            let msg = `Starting Jest in Watch mode failed too many times and has been stopped.`
-            if (this.instanceSettings.multirootEnv) {
-              msg += `\nConsider add this workspace folder to disabledWorkspaceFolders`
-            }
-            this.channel.appendLine(`${msg}\n see troubleshooting: ${messaging.TROUBLESHOOTING_URL}`)
-            this.channel.show(true)
-            messaging.systemErrorMessage(msg, messaging.showTroubleshootingAction)
-          }
-        }
-      },
-    })
-
-    this.assignHandlers(this.jestProcess)
-  }
-
-  public stopProcess() {
-    this.channel.appendLine('Closing Jest')
-    return this.jestProcessManager.stopAll().then(() => {
-      this.updateStatusBar('stopped')
-    })
-  }
-
-  public restartProcess() {
-    return this.stopProcess().then(() => {
-      this.startProcess()
-    })
-  }
-
-  public triggerUpdateActiveEditor(editor: vscode.TextEditor) {
-    this.coverageOverlay.updateVisibleEditors()
-
-    if (!this.canUpdateActiveEditor(editor)) {
-      return
-    }
-
-    // not sure why we need to protect this block with parsingTestFile ?
-    // using an ivar as a locking mechanism has bad smell
-    // TODO: refactor maybe?
-    this.parsingTestFile = true
-
-    const filePath = editor.document.fileName
-    const testResults = this.testResultProvider.getSortedResults(filePath)
-
-    this.updateDecorators(testResults, editor)
-    updateCurrentDiagnostics(testResults.fail, this.failDiagnostics, editor)
-
-    this.parsingTestFile = false
-  }
-
-  public triggerUpdateSettings(updatedSettings: IPluginResourceSettings) {
-    this.pluginSettings = updatedSettings
-
-    this.jestWorkspace.rootPath = updatedSettings.rootPath
-    this.jestWorkspace.pathToJest = pathToJest(updatedSettings)
-    this.jestWorkspace.pathToConfig = pathToConfig(updatedSettings)
-
-    // debug
-    this.jestWorkspace.debug = updatedSettings.debugMode
-    this.testResultProvider.verbose = updatedSettings.debugMode
-
-    // coverage
-    const showCoverage =
-      this.coverageOverlay.enabled === undefined ? updatedSettings.showCoverageOnLoad : this.coverageOverlay.enabled
-    this.jestWorkspace.collectCoverage = showCoverage
-    this.coverageOverlay.enabled = showCoverage
-
-    this.restartProcess()
-  }
-
-  updateDecorators(testResults: SortedTestResults, editor: vscode.TextEditor) {
-    // Dots
-    const styleMap = [
-      { data: testResults.success, decorationType: this.passingItStyle, state: TestReconciliationState.KnownSuccess },
-      { data: testResults.fail, decorationType: this.failingItStyle, state: TestReconciliationState.KnownFail },
-      { data: testResults.skip, decorationType: this.skipItStyle, state: TestReconciliationState.KnownSkip },
-      { data: testResults.unknown, decorationType: this.unknownItStyle, state: TestReconciliationState.Unknown },
-    ]
-
-    styleMap.forEach(style => {
-      const decorators = this.generateDotsForItBlocks(style.data, style.state)
-      editor.setDecorations(style.decorationType, decorators)
-    })
-
-    // Debug CodeLens
-    this.debugCodeLensProvider.didChange()
-
-    // Inline error messages
-    this.resetInlineErrorDecorators(editor)
-    if (this.pluginSettings.enableInlineErrorMessages) {
-      const fileName = editor.document.fileName
-      testResults.fail.forEach(a => {
-        const { style, decorator } = this.generateInlineErrorDecorator(fileName, a)
-        editor.setDecorations(style, [decorator])
-      })
-    }
-  }
-
-  canUpdateActiveEditor(editor: vscode.TextEditor) {
-    const inSettings = !editor.document
-    if (inSettings) {
-      return false
-    }
-
-    if (this.parsingTestFile) {
-      return false
-    }
-
-    // check if file is a possible code file: js/jsx/ts/tsx
-    const codeRegex = /\.[t|j]sx?$/
-    return codeRegex.test(editor.document.uri.fsPath)
-  }
-
-  public deactivate() {
-    this.jestProcessManager.stopAll()
-  }
-
-  public runTest = async (workspaceFolder: vscode.WorkspaceFolder, fileName: string, identifier: string) => {
-    const restart = this.jestProcessManager.numberOfProcesses > 0
-    this.jestProcessManager.stopAll()
-
-    this.debugConfigurationProvider.prepareTestRun(fileName, identifier)
-
-    const handle = vscode.debug.onDidTerminateDebugSession(_ => {
-      handle.dispose()
-      if (restart) {
-        this.startProcess()
-      }
-    })
-
-    try {
-      // try to run the debug configuration from launch.json
-      await vscode.debug.startDebugging(workspaceFolder, 'vscode-jest-tests')
-    } catch {
-      // if that fails, there (probably) isn't any debug configuration (at least no correctly named one)
-      // therefore debug the test using the default configuration
-      const debugConfiguration = this.debugConfigurationProvider.provideDebugConfigurations(workspaceFolder)[0]
-      await vscode.debug.startDebugging(workspaceFolder, debugConfiguration)
-    }
-  }
-
-  onDidCloseTextDocument(document: vscode.TextDocument) {
-    this.removeCachedTestResults(document)
-    this.removeCachedDecorationTypes(document)
-  }
-
-  removeCachedTestResults(document: vscode.TextDocument) {
-    if (!document || document.isUntitled) {
-      return
-    }
-
-    const filePath = document.fileName
-    this.testResultProvider.removeCachedResults(filePath)
-  }
-
-  removeCachedDecorationTypes(document: vscode.TextDocument) {
-    if (!document || !document.fileName) {
-      return
-    }
-
-    delete this.failingAssertionDecorators[document.fileName]
-  }
-
-  onDidChangeActiveTextEditor(editor: vscode.TextEditor) {
-    this.triggerUpdateActiveEditor(editor)
-  }
-
-  /**
-   * This event is fired with the document not dirty when:
-   * - before the onDidSaveTextDocument event
-   * - the document was changed by an external editor
-   */
-  onDidChangeTextDocument(event: vscode.TextDocumentChangeEvent) {
-    if (event.document.isDirty) {
-      return
-    }
-    if (event.document.uri.scheme === 'git') {
-      return
-    }
-
-    // Ignore a clean file with a change:
-    if (event.contentChanges.length > 0) {
-      return
-    }
-
-    this.removeCachedTestResults(event.document)
-
-    for (const editor of vscode.window.visibleTextEditors) {
-      if (editor.document === event.document) {
-        this.triggerUpdateActiveEditor(editor)
-      }
-    }
-  }
-
-  toggleCoverageOverlay() {
-    this.coverageOverlay.toggleVisibility()
-
-    // restart jest since coverage condition has changed
-    this.triggerUpdateSettings(this.pluginSettings)
-  }
-
-  private detectedSnapshotErrors() {
-    if (!this.pluginSettings.enableSnapshotUpdateMessages) {
-      return
-    }
-    vscode.window
-      .showInformationMessage('Would you like to update your Snapshots?', { title: 'Replace them' })
-      .then(response => {
-        // No response == cancel
-        if (response) {
-          this.jestProcess.runJestWithUpdateForSnapshots(() => {
-            if (this.pluginSettings.restartJestOnSnapshotUpdate) {
-              this.jestProcessManager.stopJestProcess(this.jestProcess).then(() => {
-                this.startProcess()
-              })
-              vscode.window.showInformationMessage('Updated Snapshots and restarted Jest.')
-            } else {
-              vscode.window.showInformationMessage('Updated Snapshots. It will show in your next test run.')
-            }
-          })
-        }
-      })
-  }
-
-  private resetInlineErrorDecorators(editor: vscode.TextEditor) {
-    if (!this.failingAssertionDecorators[editor.document.fileName]) {
-      this.failingAssertionDecorators[editor.document.fileName] = []
-      return
-    }
-
-    if (isOpenInMultipleEditors(editor.document)) {
-      return
-    }
-
-    this.failingAssertionDecorators[editor.document.fileName].forEach(element => {
-      element.dispose()
-    })
-    this.failingAssertionDecorators[editor.document.fileName] = []
-  }
-
-  private generateInlineErrorDecorator(fileName: string, test: TestResult) {
-    const errorMessage = test.terseMessage || test.shortMessage
-    const decorator = {
-      range: new vscode.Range(test.lineNumberOfError, 0, test.lineNumberOfError, 0),
-    }
-
-    // We have to make a new style for each unique message, this is
-    // why we have to remove off of them beforehand
-    const style = decorations.failingAssertionStyle(errorMessage)
-    this.failingAssertionDecorators[fileName].push(style)
-
-    return { style, decorator }
-  }
-
-  private handleStdErr(error: Buffer) {
-    const message = error.toString()
-    if (this.shouldIgnoreOutput(message)) {
-      return
-    }
-
-    if (isWatchNotSupported(message)) {
-      this.jestProcess.watchMode = WatchMode.WatchAll
-    }
-
-    const noANSI = cleanAnsi(message)
-    if (/(snapshots? failed)|(snapshot test failed)/i.test(noANSI)) {
-      this.detectedSnapshotErrors()
-    }
-
-    this.channel.appendLine(noANSI)
-  }
-
-  private handleJestEditorSupportEvent(output: string) {
-    if (output.includes('onRunStart')) {
-      this.channel.clear()
-      this.status.running('Running tests')
-    }
-    if (output.includes('onRunComplete')) {
-      this.status.stopped()
-      this.parsingTestFile = false
-    }
-
-    if (!this.shouldIgnoreOutput(output)) {
-      this.channel.appendLine(output)
-    }
-  }
-
-  private assignHandlers(jestProcess: JestProcess) {
-    jestProcess
-      .onJestEditorSupportEvent('executableJSON', (data: JestTotalResults) => {
-        this.updateWithData(data)
-      })
-      .onJestEditorSupportEvent('executableOutput', this.handleJestEditorSupportEvent)
-      .onJestEditorSupportEvent('executableStdErr', (error: Buffer) => this.handleStdErr(error))
-      .onJestEditorSupportEvent('nonTerminalError', (error: string) => {
-        this.channel.appendLine(`Received an error from Jest Runner: ${error.toString()}`)
-        this.channel.show(true)
-      })
-      .onJestEditorSupportEvent('exception', result => {
-        this.channel.appendLine(`\nException raised: [${result.type}]: ${result.message}\n`)
-        this.channel.show(true)
-      })
-      .onJestEditorSupportEvent('terminalError', (error: string) => {
-        this.channel.appendLine('\nException raised: ' + error)
-        this.channel.show(true)
-      })
-  }
-
-  private setupStatusBar() {
-    this.updateStatusBar('initial', undefined, false)
-  }
-
-  private updateStatusBar(status: Status, details?: string, watchMode: boolean = true) {
-    const modes: Mode[] = []
-    if (this.coverageOverlay.enabled) {
-      modes.push('coverage')
-    }
-    if (watchMode) {
-      modes.push('watch')
-    }
-    this.status.update(status, details, modes)
-  }
-
-  private setupDecorators() {
-    this.passingItStyle = decorations.passingItName()
-    this.failingItStyle = decorations.failingItName()
-    this.skipItStyle = decorations.skipItName()
-    this.unknownItStyle = decorations.notRanItName()
-  }
-
-  private shouldIgnoreOutput(text: string): boolean {
-    // this fails when snapshots change - to be revised - returning always false for now
-<<<<<<< HEAD
-    return text.includes('Watch Usage') || text.includes('onRunComplete') || text.includes('onRunStart')
-=======
-    return text.includes('Watch Usage')
-  }
-
-  private testsHaveStartedRunning() {
-    this.channel.clear()
-    this.updateStatusBar('running', 'initial full test run', false)
->>>>>>> cee6fae0
-  }
-
-  private updateWithData(data: JestTotalResults) {
-    const noAnsiData = resultsWithoutAnsiEscapeSequence(data)
-    const normalizedData = resultsWithLowerCaseWindowsDriveLetters(noAnsiData)
-    this.coverageMapProvider.update(normalizedData.coverageMap)
-
-    const statusList = this.testResultProvider.updateTestResults(normalizedData)
-    updateDiagnostics(statusList, this.failDiagnostics)
-
-    const failedFileCount = failedSuiteCount(this.failDiagnostics)
-    if (failedFileCount <= 0 && normalizedData.success) {
-      this.updateStatusBar('success')
-    } else {
-      this.updateStatusBar('failed', ` (${failedFileCount} test suite${failedFileCount > 1 ? 's' : ''} failed)`)
-    }
-
-    for (const editor of vscode.window.visibleTextEditors) {
-      if (vscode.workspace.getWorkspaceFolder(editor.document.uri) === this.workspaceFolder) {
-        this.triggerUpdateActiveEditor(editor)
-      }
-    }
-  }
-
-  private generateDotsForItBlocks(blocks: TestResult[], state: TestReconciliationState): DecorationOptions[] {
-    const nameForState = {
-      [TestReconciliationState.KnownSuccess]: 'Passed',
-      [TestReconciliationState.KnownFail]: 'Failed',
-      [TestReconciliationState.KnownSkip]: 'Skipped',
-      [TestReconciliationState.Unknown]: 'Test has not run yet, due to Jest only running tests related to changes.',
-    }
-
-    return blocks.map(it => {
-      return {
-        range: new vscode.Range(it.start.line, it.start.column, it.start.line, it.start.column + 1),
-        hoverMessage: nameForState[state],
-        identifier: it.name,
-      }
-    })
-  }
-}
+import * as vscode from 'vscode'
+import { ProjectWorkspace, JestTotalResults } from 'jest-editor-support'
+
+import * as decorations from './decorations'
+import { IPluginResourceSettings } from './Settings'
+import { statusBar, Status, StatusBar, Mode } from './StatusBar'
+import {
+  TestReconciliationState,
+  TestResultProvider,
+  TestResult,
+  resultsWithLowerCaseWindowsDriveLetters,
+  SortedTestResults,
+} from './TestResults'
+import { pathToJest, pathToConfig, cleanAnsi } from './helpers'
+import { CoverageMapProvider } from './Coverage'
+import { updateDiagnostics, updateCurrentDiagnostics, resetDiagnostics, failedSuiteCount } from './diagnostics'
+import { DebugCodeLensProvider } from './DebugCodeLens'
+import { DebugConfigurationProvider } from './DebugConfigurationProvider'
+import { DecorationOptions } from './types'
+import { isOpenInMultipleEditors } from './editor'
+import { CoverageOverlay } from './Coverage/CoverageOverlay'
+import { JestProcess, JestProcessManager } from './JestProcessManagement'
+import { isWatchNotSupported, WatchMode } from './Jest'
+import * as messaging from './messaging'
+import { resultsWithoutAnsiEscapeSequence } from './TestResults/TestResult'
+
+interface InstanceSettings {
+  multirootEnv: boolean
+}
+
+export class JestExt {
+  coverageMapProvider: CoverageMapProvider
+  coverageOverlay: CoverageOverlay
+
+  testResultProvider: TestResultProvider
+  debugCodeLensProvider: DebugCodeLensProvider
+  debugConfigurationProvider: DebugConfigurationProvider
+
+  // So you can read what's going on
+  channel: vscode.OutputChannel
+
+  failingAssertionDecorators: { [fileName: string]: vscode.TextEditorDecorationType[] }
+
+  private jestWorkspace: ProjectWorkspace
+  private pluginSettings: IPluginResourceSettings
+  private workspaceFolder: vscode.WorkspaceFolder
+  private instanceSettings: InstanceSettings
+
+  // The ability to show fails in the problems section
+  private failDiagnostics: vscode.DiagnosticCollection
+
+  private passingItStyle: vscode.TextEditorDecorationType
+  private failingItStyle: vscode.TextEditorDecorationType
+  private skipItStyle: vscode.TextEditorDecorationType
+  private unknownItStyle: vscode.TextEditorDecorationType
+
+  private parsingTestFile = false
+
+  // We have to keep track of our inline assert fails to remove later
+
+  private jestProcessManager: JestProcessManager
+  private jestProcess: JestProcess
+
+  private status: ReturnType<StatusBar['bind']>
+
+  constructor(
+    context: vscode.ExtensionContext,
+    workspaceFolder: vscode.WorkspaceFolder,
+    jestWorkspace: ProjectWorkspace,
+    outputChannel: vscode.OutputChannel,
+    pluginSettings: IPluginResourceSettings,
+    debugCodeLensProvider: DebugCodeLensProvider,
+    debugConfigurationProvider: DebugConfigurationProvider,
+    failDiagnostics: vscode.DiagnosticCollection,
+    instanceSettings: InstanceSettings
+  ) {
+    this.workspaceFolder = workspaceFolder
+    this.jestWorkspace = jestWorkspace
+    this.channel = outputChannel
+    this.failingAssertionDecorators = {}
+    this.failDiagnostics = failDiagnostics
+    this.pluginSettings = pluginSettings
+    this.debugCodeLensProvider = debugCodeLensProvider
+    this.instanceSettings = instanceSettings
+
+    this.coverageMapProvider = new CoverageMapProvider()
+    this.coverageOverlay = new CoverageOverlay(
+      context,
+      this.coverageMapProvider,
+      pluginSettings.showCoverageOnLoad,
+      pluginSettings.coverageFormatter
+    )
+    this.jestWorkspace.collectCoverage = pluginSettings.showCoverageOnLoad
+
+    this.testResultProvider = new TestResultProvider(this.pluginSettings.debugMode)
+    this.debugConfigurationProvider = debugConfigurationProvider
+
+    this.jestProcessManager = new JestProcessManager({
+      projectWorkspace: jestWorkspace,
+      runAllTestsFirstInWatchMode: this.pluginSettings.runAllTestsFirst,
+    })
+
+    this.status = statusBar.bind(workspaceFolder.name)
+    this.handleJestEditorSupportEvent = this.handleJestEditorSupportEvent.bind(this)
+
+    // The theme stuff
+    this.setupDecorators()
+    // The bottom bar thing
+    this.setupStatusBar()
+    // reset the jest diagnostics
+    resetDiagnostics(this.failDiagnostics)
+
+    // If we should start the process by default, do so
+    if (this.pluginSettings.autoEnable) {
+      this.startProcess()
+    } else {
+      this.channel.appendLine('Skipping initial Jest runner process start.')
+    }
+  }
+
+  public startProcess() {
+    if (this.jestProcessManager.numberOfProcesses > 0) {
+      return
+    }
+
+    this.jestProcess = this.jestProcessManager.startJestProcess({
+      watchMode: WatchMode.Watch,
+      keepAlive: true,
+      exitCallback: (jestProcess, jestProcessInWatchMode) => {
+        if (jestProcessInWatchMode) {
+          this.jestProcess = jestProcessInWatchMode
+
+          this.channel.appendLine('Finished running all tests. Starting watch mode.')
+          this.updateStatusBar('running', 'Starting watch mode', false)
+
+          this.assignHandlers(this.jestProcess)
+        } else {
+          this.updateStatusBar('stopped', undefined, false)
+          if (!jestProcess.stopRequested()) {
+            let msg = `Starting Jest in Watch mode failed too many times and has been stopped.`
+            if (this.instanceSettings.multirootEnv) {
+              msg += `\nConsider add this workspace folder to disabledWorkspaceFolders`
+            }
+            this.channel.appendLine(`${msg}\n see troubleshooting: ${messaging.TROUBLESHOOTING_URL}`)
+            this.channel.show(true)
+            messaging.systemErrorMessage(msg, messaging.showTroubleshootingAction)
+          }
+        }
+      },
+    })
+
+    this.assignHandlers(this.jestProcess)
+  }
+
+  public stopProcess() {
+    this.channel.appendLine('Closing Jest')
+    return this.jestProcessManager.stopAll().then(() => {
+      this.updateStatusBar('stopped')
+    })
+  }
+
+  public restartProcess() {
+    return this.stopProcess().then(() => {
+      this.startProcess()
+    })
+  }
+
+  public triggerUpdateActiveEditor(editor: vscode.TextEditor) {
+    this.coverageOverlay.updateVisibleEditors()
+
+    if (!this.canUpdateActiveEditor(editor)) {
+      return
+    }
+
+    // not sure why we need to protect this block with parsingTestFile ?
+    // using an ivar as a locking mechanism has bad smell
+    // TODO: refactor maybe?
+    this.parsingTestFile = true
+
+    const filePath = editor.document.fileName
+    const testResults = this.testResultProvider.getSortedResults(filePath)
+
+    this.updateDecorators(testResults, editor)
+    updateCurrentDiagnostics(testResults.fail, this.failDiagnostics, editor)
+
+    this.parsingTestFile = false
+  }
+
+  public triggerUpdateSettings(updatedSettings: IPluginResourceSettings) {
+    this.pluginSettings = updatedSettings
+
+    this.jestWorkspace.rootPath = updatedSettings.rootPath
+    this.jestWorkspace.pathToJest = pathToJest(updatedSettings)
+    this.jestWorkspace.pathToConfig = pathToConfig(updatedSettings)
+
+    // debug
+    this.jestWorkspace.debug = updatedSettings.debugMode
+    this.testResultProvider.verbose = updatedSettings.debugMode
+
+    // coverage
+    const showCoverage =
+      this.coverageOverlay.enabled === undefined ? updatedSettings.showCoverageOnLoad : this.coverageOverlay.enabled
+    this.jestWorkspace.collectCoverage = showCoverage
+    this.coverageOverlay.enabled = showCoverage
+
+    this.restartProcess()
+  }
+
+  updateDecorators(testResults: SortedTestResults, editor: vscode.TextEditor) {
+    // Dots
+    const styleMap = [
+      { data: testResults.success, decorationType: this.passingItStyle, state: TestReconciliationState.KnownSuccess },
+      { data: testResults.fail, decorationType: this.failingItStyle, state: TestReconciliationState.KnownFail },
+      { data: testResults.skip, decorationType: this.skipItStyle, state: TestReconciliationState.KnownSkip },
+      { data: testResults.unknown, decorationType: this.unknownItStyle, state: TestReconciliationState.Unknown },
+    ]
+
+    styleMap.forEach(style => {
+      const decorators = this.generateDotsForItBlocks(style.data, style.state)
+      editor.setDecorations(style.decorationType, decorators)
+    })
+
+    // Debug CodeLens
+    this.debugCodeLensProvider.didChange()
+
+    // Inline error messages
+    this.resetInlineErrorDecorators(editor)
+    if (this.pluginSettings.enableInlineErrorMessages) {
+      const fileName = editor.document.fileName
+      testResults.fail.forEach(a => {
+        const { style, decorator } = this.generateInlineErrorDecorator(fileName, a)
+        editor.setDecorations(style, [decorator])
+      })
+    }
+  }
+
+  canUpdateActiveEditor(editor: vscode.TextEditor) {
+    const inSettings = !editor.document
+    if (inSettings) {
+      return false
+    }
+
+    if (this.parsingTestFile) {
+      return false
+    }
+
+    // check if file is a possible code file: js/jsx/ts/tsx
+    const codeRegex = /\.[t|j]sx?$/
+    return codeRegex.test(editor.document.uri.fsPath)
+  }
+
+  public deactivate() {
+    this.jestProcessManager.stopAll()
+  }
+
+  public runTest = async (workspaceFolder: vscode.WorkspaceFolder, fileName: string, identifier: string) => {
+    const restart = this.jestProcessManager.numberOfProcesses > 0
+    this.jestProcessManager.stopAll()
+
+    this.debugConfigurationProvider.prepareTestRun(fileName, identifier)
+
+    const handle = vscode.debug.onDidTerminateDebugSession(_ => {
+      handle.dispose()
+      if (restart) {
+        this.startProcess()
+      }
+    })
+
+    try {
+      // try to run the debug configuration from launch.json
+      await vscode.debug.startDebugging(workspaceFolder, 'vscode-jest-tests')
+    } catch {
+      // if that fails, there (probably) isn't any debug configuration (at least no correctly named one)
+      // therefore debug the test using the default configuration
+      const debugConfiguration = this.debugConfigurationProvider.provideDebugConfigurations(workspaceFolder)[0]
+      await vscode.debug.startDebugging(workspaceFolder, debugConfiguration)
+    }
+  }
+
+  onDidCloseTextDocument(document: vscode.TextDocument) {
+    this.removeCachedTestResults(document)
+    this.removeCachedDecorationTypes(document)
+  }
+
+  removeCachedTestResults(document: vscode.TextDocument) {
+    if (!document || document.isUntitled) {
+      return
+    }
+
+    const filePath = document.fileName
+    this.testResultProvider.removeCachedResults(filePath)
+  }
+
+  removeCachedDecorationTypes(document: vscode.TextDocument) {
+    if (!document || !document.fileName) {
+      return
+    }
+
+    delete this.failingAssertionDecorators[document.fileName]
+  }
+
+  onDidChangeActiveTextEditor(editor: vscode.TextEditor) {
+    this.triggerUpdateActiveEditor(editor)
+  }
+
+  /**
+   * This event is fired with the document not dirty when:
+   * - before the onDidSaveTextDocument event
+   * - the document was changed by an external editor
+   */
+  onDidChangeTextDocument(event: vscode.TextDocumentChangeEvent) {
+    if (event.document.isDirty) {
+      return
+    }
+    if (event.document.uri.scheme === 'git') {
+      return
+    }
+
+    // Ignore a clean file with a change:
+    if (event.contentChanges.length > 0) {
+      return
+    }
+
+    this.removeCachedTestResults(event.document)
+
+    for (const editor of vscode.window.visibleTextEditors) {
+      if (editor.document === event.document) {
+        this.triggerUpdateActiveEditor(editor)
+      }
+    }
+  }
+
+  toggleCoverageOverlay() {
+    this.coverageOverlay.toggleVisibility()
+
+    // restart jest since coverage condition has changed
+    this.triggerUpdateSettings(this.pluginSettings)
+  }
+
+  private detectedSnapshotErrors() {
+    if (!this.pluginSettings.enableSnapshotUpdateMessages) {
+      return
+    }
+    vscode.window
+      .showInformationMessage('Would you like to update your Snapshots?', { title: 'Replace them' })
+      .then(response => {
+        // No response == cancel
+        if (response) {
+          this.jestProcess.runJestWithUpdateForSnapshots(() => {
+            if (this.pluginSettings.restartJestOnSnapshotUpdate) {
+              this.jestProcessManager.stopJestProcess(this.jestProcess).then(() => {
+                this.startProcess()
+              })
+              vscode.window.showInformationMessage('Updated Snapshots and restarted Jest.')
+            } else {
+              vscode.window.showInformationMessage('Updated Snapshots. It will show in your next test run.')
+            }
+          })
+        }
+      })
+  }
+
+  private resetInlineErrorDecorators(editor: vscode.TextEditor) {
+    if (!this.failingAssertionDecorators[editor.document.fileName]) {
+      this.failingAssertionDecorators[editor.document.fileName] = []
+      return
+    }
+
+    if (isOpenInMultipleEditors(editor.document)) {
+      return
+    }
+
+    this.failingAssertionDecorators[editor.document.fileName].forEach(element => {
+      element.dispose()
+    })
+    this.failingAssertionDecorators[editor.document.fileName] = []
+  }
+
+  private generateInlineErrorDecorator(fileName: string, test: TestResult) {
+    const errorMessage = test.terseMessage || test.shortMessage
+    const decorator = {
+      range: new vscode.Range(test.lineNumberOfError, 0, test.lineNumberOfError, 0),
+    }
+
+    // We have to make a new style for each unique message, this is
+    // why we have to remove off of them beforehand
+    const style = decorations.failingAssertionStyle(errorMessage)
+    this.failingAssertionDecorators[fileName].push(style)
+
+    return { style, decorator }
+  }
+
+  private handleStdErr(error: Buffer) {
+    const message = error.toString()
+    if (this.shouldIgnoreOutput(message)) {
+      return
+    }
+
+    if (isWatchNotSupported(message)) {
+      this.jestProcess.watchMode = WatchMode.WatchAll
+    }
+
+    const noANSI = cleanAnsi(message)
+    if (/(snapshots? failed)|(snapshot test failed)/i.test(noANSI)) {
+      this.detectedSnapshotErrors()
+    }
+
+    this.channel.appendLine(noANSI)
+  }
+
+  private handleJestEditorSupportEvent(output: string) {
+    if (output.includes('onRunStart')) {
+      this.channel.clear()
+      this.updateStatusBar('running', 'Running tests', false)
+    }
+    if (output.includes('onRunComplete')) {
+      this.updateStatusBar('stopped', undefined, false)
+      this.parsingTestFile = false
+    }
+
+    if (!this.shouldIgnoreOutput(output)) {
+      this.channel.appendLine(output)
+    }
+  }
+
+  private assignHandlers(jestProcess: JestProcess) {
+    jestProcess
+      .onJestEditorSupportEvent('executableJSON', (data: JestTotalResults) => {
+        this.updateWithData(data)
+      })
+      .onJestEditorSupportEvent('executableOutput', this.handleJestEditorSupportEvent)
+      .onJestEditorSupportEvent('executableStdErr', (error: Buffer) => this.handleStdErr(error))
+      .onJestEditorSupportEvent('nonTerminalError', (error: string) => {
+        this.channel.appendLine(`Received an error from Jest Runner: ${error.toString()}`)
+        this.channel.show(true)
+      })
+      .onJestEditorSupportEvent('exception', result => {
+        this.channel.appendLine(`\nException raised: [${result.type}]: ${result.message}\n`)
+        this.channel.show(true)
+      })
+      .onJestEditorSupportEvent('terminalError', (error: string) => {
+        this.channel.appendLine('\nException raised: ' + error)
+        this.channel.show(true)
+      })
+  }
+
+  private setupStatusBar() {
+    this.updateStatusBar('initial', undefined, false)
+  }
+
+  private updateStatusBar(status: Status, details?: string, watchMode: boolean = true) {
+    const modes: Mode[] = []
+    if (this.coverageOverlay.enabled) {
+      modes.push('coverage')
+    }
+    if (watchMode) {
+      modes.push('watch')
+    }
+    this.status.update(status, details, modes)
+  }
+
+  private setupDecorators() {
+    this.passingItStyle = decorations.passingItName()
+    this.failingItStyle = decorations.failingItName()
+    this.skipItStyle = decorations.skipItName()
+    this.unknownItStyle = decorations.notRanItName()
+  }
+
+  private shouldIgnoreOutput(text: string): boolean {
+    // this fails when snapshots change - to be revised - returning always false for now
+    return text.includes('Watch Usage') || text.includes('onRunComplete') || text.includes('onRunStart')
+  }
+
+  private updateWithData(data: JestTotalResults) {
+    const noAnsiData = resultsWithoutAnsiEscapeSequence(data)
+    const normalizedData = resultsWithLowerCaseWindowsDriveLetters(noAnsiData)
+    this.coverageMapProvider.update(normalizedData.coverageMap)
+
+    const statusList = this.testResultProvider.updateTestResults(normalizedData)
+    updateDiagnostics(statusList, this.failDiagnostics)
+
+    const failedFileCount = failedSuiteCount(this.failDiagnostics)
+    if (failedFileCount <= 0 && normalizedData.success) {
+      this.updateStatusBar('success')
+    } else {
+      this.updateStatusBar('failed', ` (${failedFileCount} test suite${failedFileCount > 1 ? 's' : ''} failed)`)
+    }
+
+    for (const editor of vscode.window.visibleTextEditors) {
+      if (vscode.workspace.getWorkspaceFolder(editor.document.uri) === this.workspaceFolder) {
+        this.triggerUpdateActiveEditor(editor)
+      }
+    }
+  }
+
+  private generateDotsForItBlocks(blocks: TestResult[], state: TestReconciliationState): DecorationOptions[] {
+    const nameForState = {
+      [TestReconciliationState.KnownSuccess]: 'Passed',
+      [TestReconciliationState.KnownFail]: 'Failed',
+      [TestReconciliationState.KnownSkip]: 'Skipped',
+      [TestReconciliationState.Unknown]: 'Test has not run yet, due to Jest only running tests related to changes.',
+    }
+
+    return blocks.map(it => {
+      return {
+        range: new vscode.Range(it.start.line, it.start.column, it.start.line, it.start.column + 1),
+        hoverMessage: nameForState[state],
+        identifier: it.name,
+      }
+    })
+  }
+}