import * as vscode from 'vscode'
import * as path from 'path'
import * as fs from 'fs'
<<<<<<< HEAD
import { platform } from 'os'
import { Runner, Settings, ProjectWorkspace, JestTotalResults } from 'jest-editor-support'
=======
import { Settings, ProjectWorkspace, JestTotalResults } from 'jest-editor-support'
>>>>>>> ae6be668
import { matcher } from 'micromatch'

import * as decorations from './decorations'
import { IPluginSettings } from './IPluginSettings'
import * as status from './statusBar'
import {
  TestReconciliationState,
  TestResultProvider,
  TestResult,
  resultsWithLowerCaseWindowsDriveLetters,
} from './TestResults'
import { pathToJestPackageJSON } from './helpers'
import { readFileSync } from 'fs'
import { CoverageMapProvider } from './Coverage'
import { updateDiagnostics, resetDiagnostics, failedSuiteCount } from './diagnostics'
import { DebugCodeLensProvider } from './DebugCodeLens'
import { DecorationOptions } from './types'
import { hasDocument, isOpenInMultipleEditors } from './editor'
import { CoverageOverlay } from './Coverage/CoverageOverlay'
import { JestProcess, JestProcessManager } from './JestProcessManagement'

export class JestExt {
  private workspace: ProjectWorkspace
  private jestSettings: Settings
  private pluginSettings: IPluginSettings

  coverageMapProvider: CoverageMapProvider
  coverageOverlay: CoverageOverlay

  testResultProvider: TestResultProvider
  public debugCodeLensProvider: DebugCodeLensProvider

  // So you can read what's going on
  private channel: vscode.OutputChannel

  // The ability to show fails in the problems section
  private failDiagnostics: vscode.DiagnosticCollection

  private passingItStyle: vscode.TextEditorDecorationType
  private failingItStyle: vscode.TextEditorDecorationType
  private skipItStyle: vscode.TextEditorDecorationType
  private unknownItStyle: vscode.TextEditorDecorationType

  private parsingTestFile = false

  // We have to keep track of our inline assert fails to remove later
  failingAssertionDecorators: { [fileName: string]: vscode.TextEditorDecorationType[] }

  private jestProcessManager: JestProcessManager
  private jestProcess: JestProcess

  private clearOnNextInput: boolean

  constructor(workspace: ProjectWorkspace, outputChannel: vscode.OutputChannel, pluginSettings: IPluginSettings) {
    this.workspace = workspace
    this.channel = outputChannel
    this.failingAssertionDecorators = {}
    this.failDiagnostics = vscode.languages.createDiagnosticCollection('Jest')
    this.clearOnNextInput = true
    this.jestSettings = new Settings(workspace)
    this.pluginSettings = pluginSettings

    this.coverageMapProvider = new CoverageMapProvider()
    this.coverageOverlay = new CoverageOverlay(this.coverageMapProvider, pluginSettings.showCoverageOnLoad)

    this.testResultProvider = new TestResultProvider()
    this.debugCodeLensProvider = new DebugCodeLensProvider(this.testResultProvider, pluginSettings.enableCodeLens)

    this.jestProcessManager = new JestProcessManager({
      projectWorkspace: workspace,
      runAllTestsFirstInWatchMode: this.pluginSettings.runAllTestsFirst,
    })

    this.getSettings()
    // The theme stuff
    this.setupDecorators()
    // The bottom bar thing
    this.setupStatusBar()
    //reset the jest diagnostics
    resetDiagnostics(this.failDiagnostics)

    // If we should start the process by default, do so
    if (this.pluginSettings.autoEnable) {
      this.startProcess()
    } else {
      this.channel.appendLine('Skipping initial Jest runner process start.')
    }
  }

<<<<<<< HEAD
    let maxRestart = 4
    // Use a shell to run Jest command on Windows in order to correctly spawn `.cmd` files
    // For details see https://github.com/jest-community/vscode-jest/issues/98
    const useShell = platform() === 'win32'
    this.jestProcess = new Runner(this.workspace, { shell: useShell })
=======
  private handleStdErr(error: Buffer) {
    const message = error.toString()
>>>>>>> ae6be668

    if (this.shouldIgnoreOutput(message)) {
      return
    }

    // The "tests are done" message comes through stdErr
    // We want to use this as a marker that the console should
    // be cleared, as the next input will be from a new test run.
    if (this.clearOnNextInput) {
      this.clearOnNextInput = false
      this.parsingTestFile = false
      this.channel.clear()
    }
    // thanks Qix, http://stackoverflow.com/questions/25245716/remove-all-ansi-colors-styles-from-strings
    const noANSI = message.replace(/[\u001b\u009b][[()#;?]*(?:[0-9]{1,4}(?:;[0-9]{0,4})*)?[0-9A-ORZcf-nqry=><]/g, '')
    if (noANSI.includes('snapshot test failed')) {
      this.detectedSnapshotErrors()
    }

    this.channel.appendLine(noANSI)
  }

  private assignHandlers(jestProcess) {
    jestProcess
      .onJestEditorSupportEvent('executableJSON', (data: JestTotalResults) => {
        this.updateWithData(data)
      })
      .onJestEditorSupportEvent('executableOutput', (output: string) => {
        if (!this.shouldIgnoreOutput(output)) {
          this.channel.appendLine(output)
        }
      })
      .onJestEditorSupportEvent('executableStdErr', (error: Buffer) => this.handleStdErr(error))
      .onJestEditorSupportEvent('nonTerminalError', (error: string) => {
        this.channel.appendLine(`Received an error from Jest Runner: ${error.toString()}`)
      })
      .onJestEditorSupportEvent('exception', result => {
        this.channel.appendLine(`\nException raised: [${result.type}]: ${result.message}\n`)
      })
      .onJestEditorSupportEvent('terminalError', (error: string) => {
        this.channel.appendLine('\nException raised: ' + error)
      })
  }

  public startProcess() {
    if (this.jestProcessManager.numberOfProcesses > 0) {
      return
    }

    if (this.pluginSettings.runAllTestsFirst) {
      this.testsHaveStartedRunning()
    }

    this.jestProcess = this.jestProcessManager.startJestProcess({
      watch: true,
      keepAlive: true,
      exitCallback: (jestProcess, jestProcessInWatchMode) => {
        if (jestProcessInWatchMode) {
          this.jestProcess = jestProcessInWatchMode

          this.channel.appendLine('Finished running all tests. Starting watch mode.')
          status.running('Starting watch mode')

          this.assignHandlers(this.jestProcess)
        } else {
          status.stopped()
          if (!jestProcess.stopRequested) {
            this.channel.appendLine(
              'Starting Jest in Watch mode failed too many times and has been stopped. Please check your system configuration.'
            )
          }
        }
      },
    })

    this.assignHandlers(this.jestProcess)
  }

  public stopProcess() {
    this.channel.appendLine('Closing Jest')
    this.jestProcessManager.stopAll()
    status.stopped()
  }

  private getSettings() {
    this.getJestVersion(jestVersionMajor => {
      if (jestVersionMajor < 20) {
        vscode.window.showErrorMessage(
          'This extension relies on Jest 20+ features, it will continue to work, but some features may not work correctly.'
        )
      }
      this.workspace.localJestMajorVersion = jestVersionMajor
    })

    // Do nothing for the minute, the above ^ can come back once
    // https://github.com/facebook/jest/pull/3592 is deployed
    try {
      this.jestSettings.getConfig(() => {})
    } catch (error) {
      console.log('[vscode-jest] Getting Jest config crashed, likely due to Jest version being below version 20.')
    }
  }

  private detectedSnapshotErrors() {
    if (!this.pluginSettings.enableSnapshotUpdateMessages) {
      return
    }
    vscode.window
      .showInformationMessage('Would you like to update your Snapshots?', { title: 'Replace them' })
      .then(response => {
        // No response == cancel
        if (response) {
          this.jestProcess.runJestWithUpdateForSnapshots(() => {
            if (this.pluginSettings.restartJestOnSnapshotUpdate) {
              this.jestProcessManager.stopJestProcess(this.jestProcess).then(() => {
                this.startProcess()
              })
              vscode.window.showInformationMessage('Updated Snapshots and restarted Jest.')
            } else {
              vscode.window.showInformationMessage('Updated Snapshots. It will show in your next test run.')
            }
          })
        }
      })
  }

  public triggerUpdateDecorations(editor: vscode.TextEditor) {
    this.coverageOverlay.updateVisibleEditors()

    if (!this.canUpdateDecorators(editor)) {
      return
    }

    // OK - lets go
    this.parsingTestFile = true
    this.updateDotDecorators(editor)
    this.parsingTestFile = false
  }

  public triggerUpdateSettings(updatedSettings: IPluginSettings) {
    this.debugCodeLensProvider.enabled = updatedSettings.enableCodeLens
  }

  private updateDotDecorators(editor: vscode.TextEditor) {
    const filePath = editor.document.fileName
    const testResults = this.testResultProvider.getSortedResults(filePath)

    // Dots
    const styleMap = [
      { data: testResults.success, decorationType: this.passingItStyle, state: TestReconciliationState.KnownSuccess },
      { data: testResults.fail, decorationType: this.failingItStyle, state: TestReconciliationState.KnownFail },
      { data: testResults.skip, decorationType: this.skipItStyle, state: TestReconciliationState.KnownSkip },
      { data: testResults.unknown, decorationType: this.unknownItStyle, state: TestReconciliationState.Unknown },
    ]

    styleMap.forEach(style => {
      const decorators = this.generateDotsForItBlocks(style.data, style.state)
      editor.setDecorations(style.decorationType, decorators)
    })

    // Debug CodeLens
    this.debugCodeLensProvider.didChange()

    // Inline error messages
    this.resetInlineErrorDecorators(editor)
    if (this.pluginSettings.enableInlineErrorMessages) {
      const fileName = editor.document.fileName
      testResults.fail.forEach(a => {
        const { style, decorator } = this.generateInlineErrorDecorator(fileName, a)
        editor.setDecorations(style, [decorator])
      })
    }
  }

  private resetInlineErrorDecorators(editor: vscode.TextEditor) {
    if (!this.failingAssertionDecorators[editor.document.fileName]) {
      this.failingAssertionDecorators[editor.document.fileName] = []
      return
    }

    if (isOpenInMultipleEditors(editor.document)) {
      return
    }

    this.failingAssertionDecorators[editor.document.fileName].forEach(element => {
      element.dispose()
    })
    this.failingAssertionDecorators[editor.document.fileName] = []
  }

  private generateInlineErrorDecorator(fileName: string, test: TestResult) {
    const errorMessage = test.terseMessage || test.shortMessage
    const decorator = {
      range: new vscode.Range(test.lineNumberOfError, 0, test.lineNumberOfError, 0),
      hoverMessage: errorMessage,
    }

    // We have to make a new style for each unique message, this is
    // why we have to remove off of them beforehand
    const style = decorations.failingAssertionStyle(errorMessage)
    this.failingAssertionDecorators[fileName].push(style)

    return { style, decorator }
  }

  canUpdateDecorators(editor: vscode.TextEditor) {
    const atEmptyScreen = !editor
    if (atEmptyScreen) {
      return false
    }

    const inSettings = !editor.document
    if (inSettings) {
      return false
    }

    if (this.parsingTestFile) {
      return false
    }

    const isATestFile = this.wouldJestRunURI(editor.document.uri)
    return isATestFile
  }

  private wouldJestRunURI(uri: vscode.Uri) {
    const filePath = uri.fsPath

    const globs: string[] = (this.jestSettings.settings as any).testMatch
    if (globs && globs.length) {
      const matchers = globs.map(each => matcher(each, { dot: true }))
      const matched = matchers.some(isMatch => isMatch(filePath))
      return matched
    }

    const root = this.pluginSettings.rootPath
    let relative = path.normalize(path.relative(root, filePath))
    // replace windows path separator with normal slash
    if (path.sep === '\\') {
      relative = relative.replace(/\\/g, '/')
    }
    const testRegex = new RegExp(this.jestSettings.settings.testRegex)
    const matches = relative.match(testRegex)
    return matches && matches.length > 0
  }

  private setupStatusBar() {
    status.initial()
  }

  private setupDecorators() {
    this.passingItStyle = decorations.passingItName()
    this.failingItStyle = decorations.failingItName()
    this.skipItStyle = decorations.skipItName()
    this.unknownItStyle = decorations.notRanItName()
  }

  private shouldIgnoreOutput(text: string): boolean {
    // this fails when snapshots change - to be revised - returning always false for now
    return text.includes('Watch Usage')
  }

  private testsHaveStartedRunning() {
    this.channel.clear()
    status.running('initial full test run')
  }

  private updateWithData(data: JestTotalResults) {
    const normalizedData = resultsWithLowerCaseWindowsDriveLetters(data)
    this.coverageMapProvider.update(normalizedData.coverageMap)

    const statusList = this.testResultProvider.updateTestResults(normalizedData)
    updateDiagnostics(statusList, this.failDiagnostics)

    const failedFileCount = failedSuiteCount(this.failDiagnostics)
    if (failedFileCount <= 0 && normalizedData.success) {
      status.success()
    } else {
      status.failed(` (${failedFileCount} test suite${failedFileCount > 1 ? 's' : ''} failed)`)
    }

    for (const editor of vscode.window.visibleTextEditors) {
      this.triggerUpdateDecorations(editor)
    }
    this.clearOnNextInput = true
  }

  private generateDotsForItBlocks(blocks: TestResult[], state: TestReconciliationState): DecorationOptions[] {
    const nameForState = {
      [TestReconciliationState.KnownSuccess]: 'Passed',
      [TestReconciliationState.KnownFail]: 'Failed',
      [TestReconciliationState.KnownSkip]: 'Skipped',
      [TestReconciliationState.Unknown]: 'Test has not run yet, due to Jest only running tests related to changes.',
    }

    return blocks.map(it => {
      return {
        range: new vscode.Range(it.start.line, it.start.column, it.start.line, it.start.column + 1),
        hoverMessage: nameForState[state],

        /* ERROR: this needs to include all ancestor describe block names as well!
          in code bellow it block has identifier = 'aaa bbb ccc': but name is only 'ccc'

          describe('aaa', () => {
            describe('bbb', () => {
              it('ccc', () => {
              });
            });
          });
        */
        identifier: it.name,
      }
    })
  }

  public deactivate() {
    this.jestProcessManager.stopAll()
  }

  private getJestVersion(version: (v: number) => void) {
    let ver = 18 // default to the last pre-20 release if nothing else can be determined
    const packageJSON = pathToJestPackageJSON(this.pluginSettings)

    if (packageJSON) {
      const contents = readFileSync(packageJSON, 'utf8')
      const packageMetadata = JSON.parse(contents)

      if (packageMetadata['version']) {
        ver = parseInt(packageMetadata['version'])
      }
    }

    version(ver)
  }

  /**
   * Primitive way to resolve path to jest.js
   */
  private resolvePathToJestBin() {
    let jest = this.workspace.pathToJest
    if (!path.isAbsolute(jest)) {
      jest = path.join(vscode.workspace.rootPath, jest)
    }

    const basename = path.basename(jest)
    switch (basename) {
      case 'jest.js': {
        return jest
      }

      case 'jest.cmd': {
        /* i need to extract '..\jest-cli\bin\jest.js' from line 2

        @IF EXIST "%~dp0\node.exe" (
          "%~dp0\node.exe"  "%~dp0\..\jest-cli\bin\jest.js" %*
        ) ELSE (
          @SETLOCAL
          @SET PATHEXT=%PATHEXT:;.JS;=;%
          node  "%~dp0\..\jest-cli\bin\jest.js" %*
        )
        */
        const line = fs.readFileSync(jest, 'utf8').split('\n')[1]
        const match = /^\s*"[^"]+"\s+"%~dp0\\([^"]+)"/.exec(line)
        return path.join(path.dirname(jest), match[1])
      }

      case 'jest': {
        /* file without extension uses first line as file type
           in case of node script i can use this file directly,
           in case of linux shell script i need to extract path from line 9
        #!/bin/sh
        basedir=$(dirname "$(echo "$0" | sed -e 's,\\,/,g')")

        case `uname` in
            *CYGWIN*) basedir=`cygpath -w "$basedir"`;;
        esac

        if [ -x "$basedir/node" ]; then
          "$basedir/node"  "$basedir/../jest-cli/bin/jest.js" "$@"
          ret=$?
        else
          node  "$basedir/../jest-cli/bin/jest.js" "$@"
          ret=$?
        fi
        exit $ret
        */
        const lines = fs.readFileSync(jest, 'utf8').split('\n')
        switch (lines[0]) {
          case '#!/usr/bin/env node': {
            return jest
          }

          case '#!/bin/sh': {
            const line = lines[8]
            const match = /^\s*"[^"]+"\s+"$basedir\/([^"]+)"/.exec(line)
            if (match) {
              return path.join(path.dirname(jest), match[1])
            }

            break
          }
        }

        break
      }
    }

    vscode.window.showErrorMessage('Cannot find jest.js file!')
    return undefined
  }

  public runTest = (fileName: string, identifier: string) => {
    const restart = this.jestProcessManager.numberOfProcesses > 0
    this.jestProcessManager.stopAll()
    const program = this.resolvePathToJestBin()
    if (!program) {
      console.log("Could not find Jest's CLI path")
      return
    }

    const escapedIdentifier = JSON.stringify(identifier).slice(1, -1)

    const args = ['--runInBand', fileName, '--testNamePattern', escapedIdentifier]
    if (this.pluginSettings.pathToConfig.length) {
      args.push('--config', this.pluginSettings.pathToConfig)
    }

    const port = Math.floor(Math.random() * 20000) + 10000
    const configuration = {
      name: 'TestRunner',
      type: 'node',
      request: 'launch',
      program,
      args,
      runtimeArgs: ['--inspect-brk=' + port],
      port,
      protocol: 'inspector',
      console: 'integratedTerminal',
      smartStep: true,
      sourceMaps: true,
    }

    const handle = vscode.debug.onDidTerminateDebugSession(_ => {
      handle.dispose()
      if (restart) {
        this.startProcess()
      }
    })

    vscode.debug.startDebugging(vscode.workspace.workspaceFolders[0], configuration)
  }

  onDidCloseTextDocument(document: vscode.TextDocument) {
    this.removeCachedTestResults(document)
    this.removeCachedDecorationTypes(document)
  }

  removeCachedTestResults(document: vscode.TextDocument) {
    if (!document || document.isUntitled) {
      return
    }

    const filePath = document.fileName
    this.testResultProvider.removeCachedResults(filePath)
  }

  removeCachedDecorationTypes(document: vscode.TextDocument) {
    if (!document || !document.fileName) {
      return
    }

    delete this.failingAssertionDecorators[document.fileName]
  }

  onDidChangeActiveTextEditor(editor: vscode.TextEditor) {
    if (!hasDocument(editor)) {
      return
    }

    this.triggerUpdateDecorations(editor)
  }

  /**
   * This event is fired with the document not dirty when:
   * - before the onDidSaveTextDocument event
   * - the document was changed by an external editor
   */
  onDidChangeTextDocument(event: vscode.TextDocumentChangeEvent) {
    if (event.document.isDirty) {
      return
    }
    if (event.document.uri.scheme === 'git') {
      return
    }

    // Ignore a clean file with a change:
    if (event.contentChanges.length > 0) {
      return
    }

    this.removeCachedTestResults(event.document)

    for (const editor of vscode.window.visibleTextEditors) {
      if (editor.document === event.document) {
        this.triggerUpdateDecorations(editor)
      }
    }
  }

  toggleCoverageOverlay() {
    this.coverageOverlay.toggleVisibility()
  }
}
<|MERGE_RESOLUTION|>--- conflicted
+++ resolved
@@ -1,620 +1,607 @@
-import * as vscode from 'vscode'
-import * as path from 'path'
-import * as fs from 'fs'
-<<<<<<< HEAD
-import { platform } from 'os'
-import { Runner, Settings, ProjectWorkspace, JestTotalResults } from 'jest-editor-support'
-=======
-import { Settings, ProjectWorkspace, JestTotalResults } from 'jest-editor-support'
->>>>>>> ae6be668
-import { matcher } from 'micromatch'
-
-import * as decorations from './decorations'
-import { IPluginSettings } from './IPluginSettings'
-import * as status from './statusBar'
-import {
-  TestReconciliationState,
-  TestResultProvider,
-  TestResult,
-  resultsWithLowerCaseWindowsDriveLetters,
-} from './TestResults'
-import { pathToJestPackageJSON } from './helpers'
-import { readFileSync } from 'fs'
-import { CoverageMapProvider } from './Coverage'
-import { updateDiagnostics, resetDiagnostics, failedSuiteCount } from './diagnostics'
-import { DebugCodeLensProvider } from './DebugCodeLens'
-import { DecorationOptions } from './types'
-import { hasDocument, isOpenInMultipleEditors } from './editor'
-import { CoverageOverlay } from './Coverage/CoverageOverlay'
-import { JestProcess, JestProcessManager } from './JestProcessManagement'
-
-export class JestExt {
-  private workspace: ProjectWorkspace
-  private jestSettings: Settings
-  private pluginSettings: IPluginSettings
-
-  coverageMapProvider: CoverageMapProvider
-  coverageOverlay: CoverageOverlay
-
-  testResultProvider: TestResultProvider
-  public debugCodeLensProvider: DebugCodeLensProvider
-
-  // So you can read what's going on
-  private channel: vscode.OutputChannel
-
-  // The ability to show fails in the problems section
-  private failDiagnostics: vscode.DiagnosticCollection
-
-  private passingItStyle: vscode.TextEditorDecorationType
-  private failingItStyle: vscode.TextEditorDecorationType
-  private skipItStyle: vscode.TextEditorDecorationType
-  private unknownItStyle: vscode.TextEditorDecorationType
-
-  private parsingTestFile = false
-
-  // We have to keep track of our inline assert fails to remove later
-  failingAssertionDecorators: { [fileName: string]: vscode.TextEditorDecorationType[] }
-
-  private jestProcessManager: JestProcessManager
-  private jestProcess: JestProcess
-
-  private clearOnNextInput: boolean
-
-  constructor(workspace: ProjectWorkspace, outputChannel: vscode.OutputChannel, pluginSettings: IPluginSettings) {
-    this.workspace = workspace
-    this.channel = outputChannel
-    this.failingAssertionDecorators = {}
-    this.failDiagnostics = vscode.languages.createDiagnosticCollection('Jest')
-    this.clearOnNextInput = true
-    this.jestSettings = new Settings(workspace)
-    this.pluginSettings = pluginSettings
-
-    this.coverageMapProvider = new CoverageMapProvider()
-    this.coverageOverlay = new CoverageOverlay(this.coverageMapProvider, pluginSettings.showCoverageOnLoad)
-
-    this.testResultProvider = new TestResultProvider()
-    this.debugCodeLensProvider = new DebugCodeLensProvider(this.testResultProvider, pluginSettings.enableCodeLens)
-
-    this.jestProcessManager = new JestProcessManager({
-      projectWorkspace: workspace,
-      runAllTestsFirstInWatchMode: this.pluginSettings.runAllTestsFirst,
-    })
-
-    this.getSettings()
-    // The theme stuff
-    this.setupDecorators()
-    // The bottom bar thing
-    this.setupStatusBar()
-    //reset the jest diagnostics
-    resetDiagnostics(this.failDiagnostics)
-
-    // If we should start the process by default, do so
-    if (this.pluginSettings.autoEnable) {
-      this.startProcess()
-    } else {
-      this.channel.appendLine('Skipping initial Jest runner process start.')
-    }
-  }
-
-<<<<<<< HEAD
-    let maxRestart = 4
-    // Use a shell to run Jest command on Windows in order to correctly spawn `.cmd` files
-    // For details see https://github.com/jest-community/vscode-jest/issues/98
-    const useShell = platform() === 'win32'
-    this.jestProcess = new Runner(this.workspace, { shell: useShell })
-=======
-  private handleStdErr(error: Buffer) {
-    const message = error.toString()
->>>>>>> ae6be668
-
-    if (this.shouldIgnoreOutput(message)) {
-      return
-    }
-
-    // The "tests are done" message comes through stdErr
-    // We want to use this as a marker that the console should
-    // be cleared, as the next input will be from a new test run.
-    if (this.clearOnNextInput) {
-      this.clearOnNextInput = false
-      this.parsingTestFile = false
-      this.channel.clear()
-    }
-    // thanks Qix, http://stackoverflow.com/questions/25245716/remove-all-ansi-colors-styles-from-strings
-    const noANSI = message.replace(/[\u001b\u009b][[()#;?]*(?:[0-9]{1,4}(?:;[0-9]{0,4})*)?[0-9A-ORZcf-nqry=><]/g, '')
-    if (noANSI.includes('snapshot test failed')) {
-      this.detectedSnapshotErrors()
-    }
-
-    this.channel.appendLine(noANSI)
-  }
-
-  private assignHandlers(jestProcess) {
-    jestProcess
-      .onJestEditorSupportEvent('executableJSON', (data: JestTotalResults) => {
-        this.updateWithData(data)
-      })
-      .onJestEditorSupportEvent('executableOutput', (output: string) => {
-        if (!this.shouldIgnoreOutput(output)) {
-          this.channel.appendLine(output)
-        }
-      })
-      .onJestEditorSupportEvent('executableStdErr', (error: Buffer) => this.handleStdErr(error))
-      .onJestEditorSupportEvent('nonTerminalError', (error: string) => {
-        this.channel.appendLine(`Received an error from Jest Runner: ${error.toString()}`)
-      })
-      .onJestEditorSupportEvent('exception', result => {
-        this.channel.appendLine(`\nException raised: [${result.type}]: ${result.message}\n`)
-      })
-      .onJestEditorSupportEvent('terminalError', (error: string) => {
-        this.channel.appendLine('\nException raised: ' + error)
-      })
-  }
-
-  public startProcess() {
-    if (this.jestProcessManager.numberOfProcesses > 0) {
-      return
-    }
-
-    if (this.pluginSettings.runAllTestsFirst) {
-      this.testsHaveStartedRunning()
-    }
-
-    this.jestProcess = this.jestProcessManager.startJestProcess({
-      watch: true,
-      keepAlive: true,
-      exitCallback: (jestProcess, jestProcessInWatchMode) => {
-        if (jestProcessInWatchMode) {
-          this.jestProcess = jestProcessInWatchMode
-
-          this.channel.appendLine('Finished running all tests. Starting watch mode.')
-          status.running('Starting watch mode')
-
-          this.assignHandlers(this.jestProcess)
-        } else {
-          status.stopped()
-          if (!jestProcess.stopRequested) {
-            this.channel.appendLine(
-              'Starting Jest in Watch mode failed too many times and has been stopped. Please check your system configuration.'
-            )
-          }
-        }
-      },
-    })
-
-    this.assignHandlers(this.jestProcess)
-  }
-
-  public stopProcess() {
-    this.channel.appendLine('Closing Jest')
-    this.jestProcessManager.stopAll()
-    status.stopped()
-  }
-
-  private getSettings() {
-    this.getJestVersion(jestVersionMajor => {
-      if (jestVersionMajor < 20) {
-        vscode.window.showErrorMessage(
-          'This extension relies on Jest 20+ features, it will continue to work, but some features may not work correctly.'
-        )
-      }
-      this.workspace.localJestMajorVersion = jestVersionMajor
-    })
-
-    // Do nothing for the minute, the above ^ can come back once
-    // https://github.com/facebook/jest/pull/3592 is deployed
-    try {
-      this.jestSettings.getConfig(() => {})
-    } catch (error) {
-      console.log('[vscode-jest] Getting Jest config crashed, likely due to Jest version being below version 20.')
-    }
-  }
-
-  private detectedSnapshotErrors() {
-    if (!this.pluginSettings.enableSnapshotUpdateMessages) {
-      return
-    }
-    vscode.window
-      .showInformationMessage('Would you like to update your Snapshots?', { title: 'Replace them' })
-      .then(response => {
-        // No response == cancel
-        if (response) {
-          this.jestProcess.runJestWithUpdateForSnapshots(() => {
-            if (this.pluginSettings.restartJestOnSnapshotUpdate) {
-              this.jestProcessManager.stopJestProcess(this.jestProcess).then(() => {
-                this.startProcess()
-              })
-              vscode.window.showInformationMessage('Updated Snapshots and restarted Jest.')
-            } else {
-              vscode.window.showInformationMessage('Updated Snapshots. It will show in your next test run.')
-            }
-          })
-        }
-      })
-  }
-
-  public triggerUpdateDecorations(editor: vscode.TextEditor) {
-    this.coverageOverlay.updateVisibleEditors()
-
-    if (!this.canUpdateDecorators(editor)) {
-      return
-    }
-
-    // OK - lets go
-    this.parsingTestFile = true
-    this.updateDotDecorators(editor)
-    this.parsingTestFile = false
-  }
-
-  public triggerUpdateSettings(updatedSettings: IPluginSettings) {
-    this.debugCodeLensProvider.enabled = updatedSettings.enableCodeLens
-  }
-
-  private updateDotDecorators(editor: vscode.TextEditor) {
-    const filePath = editor.document.fileName
-    const testResults = this.testResultProvider.getSortedResults(filePath)
-
-    // Dots
-    const styleMap = [
-      { data: testResults.success, decorationType: this.passingItStyle, state: TestReconciliationState.KnownSuccess },
-      { data: testResults.fail, decorationType: this.failingItStyle, state: TestReconciliationState.KnownFail },
-      { data: testResults.skip, decorationType: this.skipItStyle, state: TestReconciliationState.KnownSkip },
-      { data: testResults.unknown, decorationType: this.unknownItStyle, state: TestReconciliationState.Unknown },
-    ]
-
-    styleMap.forEach(style => {
-      const decorators = this.generateDotsForItBlocks(style.data, style.state)
-      editor.setDecorations(style.decorationType, decorators)
-    })
-
-    // Debug CodeLens
-    this.debugCodeLensProvider.didChange()
-
-    // Inline error messages
-    this.resetInlineErrorDecorators(editor)
-    if (this.pluginSettings.enableInlineErrorMessages) {
-      const fileName = editor.document.fileName
-      testResults.fail.forEach(a => {
-        const { style, decorator } = this.generateInlineErrorDecorator(fileName, a)
-        editor.setDecorations(style, [decorator])
-      })
-    }
-  }
-
-  private resetInlineErrorDecorators(editor: vscode.TextEditor) {
-    if (!this.failingAssertionDecorators[editor.document.fileName]) {
-      this.failingAssertionDecorators[editor.document.fileName] = []
-      return
-    }
-
-    if (isOpenInMultipleEditors(editor.document)) {
-      return
-    }
-
-    this.failingAssertionDecorators[editor.document.fileName].forEach(element => {
-      element.dispose()
-    })
-    this.failingAssertionDecorators[editor.document.fileName] = []
-  }
-
-  private generateInlineErrorDecorator(fileName: string, test: TestResult) {
-    const errorMessage = test.terseMessage || test.shortMessage
-    const decorator = {
-      range: new vscode.Range(test.lineNumberOfError, 0, test.lineNumberOfError, 0),
-      hoverMessage: errorMessage,
-    }
-
-    // We have to make a new style for each unique message, this is
-    // why we have to remove off of them beforehand
-    const style = decorations.failingAssertionStyle(errorMessage)
-    this.failingAssertionDecorators[fileName].push(style)
-
-    return { style, decorator }
-  }
-
-  canUpdateDecorators(editor: vscode.TextEditor) {
-    const atEmptyScreen = !editor
-    if (atEmptyScreen) {
-      return false
-    }
-
-    const inSettings = !editor.document
-    if (inSettings) {
-      return false
-    }
-
-    if (this.parsingTestFile) {
-      return false
-    }
-
-    const isATestFile = this.wouldJestRunURI(editor.document.uri)
-    return isATestFile
-  }
-
-  private wouldJestRunURI(uri: vscode.Uri) {
-    const filePath = uri.fsPath
-
-    const globs: string[] = (this.jestSettings.settings as any).testMatch
-    if (globs && globs.length) {
-      const matchers = globs.map(each => matcher(each, { dot: true }))
-      const matched = matchers.some(isMatch => isMatch(filePath))
-      return matched
-    }
-
-    const root = this.pluginSettings.rootPath
-    let relative = path.normalize(path.relative(root, filePath))
-    // replace windows path separator with normal slash
-    if (path.sep === '\\') {
-      relative = relative.replace(/\\/g, '/')
-    }
-    const testRegex = new RegExp(this.jestSettings.settings.testRegex)
-    const matches = relative.match(testRegex)
-    return matches && matches.length > 0
-  }
-
-  private setupStatusBar() {
-    status.initial()
-  }
-
-  private setupDecorators() {
-    this.passingItStyle = decorations.passingItName()
-    this.failingItStyle = decorations.failingItName()
-    this.skipItStyle = decorations.skipItName()
-    this.unknownItStyle = decorations.notRanItName()
-  }
-
-  private shouldIgnoreOutput(text: string): boolean {
-    // this fails when snapshots change - to be revised - returning always false for now
-    return text.includes('Watch Usage')
-  }
-
-  private testsHaveStartedRunning() {
-    this.channel.clear()
-    status.running('initial full test run')
-  }
-
-  private updateWithData(data: JestTotalResults) {
-    const normalizedData = resultsWithLowerCaseWindowsDriveLetters(data)
-    this.coverageMapProvider.update(normalizedData.coverageMap)
-
-    const statusList = this.testResultProvider.updateTestResults(normalizedData)
-    updateDiagnostics(statusList, this.failDiagnostics)
-
-    const failedFileCount = failedSuiteCount(this.failDiagnostics)
-    if (failedFileCount <= 0 && normalizedData.success) {
-      status.success()
-    } else {
-      status.failed(` (${failedFileCount} test suite${failedFileCount > 1 ? 's' : ''} failed)`)
-    }
-
-    for (const editor of vscode.window.visibleTextEditors) {
-      this.triggerUpdateDecorations(editor)
-    }
-    this.clearOnNextInput = true
-  }
-
-  private generateDotsForItBlocks(blocks: TestResult[], state: TestReconciliationState): DecorationOptions[] {
-    const nameForState = {
-      [TestReconciliationState.KnownSuccess]: 'Passed',
-      [TestReconciliationState.KnownFail]: 'Failed',
-      [TestReconciliationState.KnownSkip]: 'Skipped',
-      [TestReconciliationState.Unknown]: 'Test has not run yet, due to Jest only running tests related to changes.',
-    }
-
-    return blocks.map(it => {
-      return {
-        range: new vscode.Range(it.start.line, it.start.column, it.start.line, it.start.column + 1),
-        hoverMessage: nameForState[state],
-
-        /* ERROR: this needs to include all ancestor describe block names as well!
-          in code bellow it block has identifier = 'aaa bbb ccc': but name is only 'ccc'
-
-          describe('aaa', () => {
-            describe('bbb', () => {
-              it('ccc', () => {
-              });
-            });
-          });
-        */
-        identifier: it.name,
-      }
-    })
-  }
-
-  public deactivate() {
-    this.jestProcessManager.stopAll()
-  }
-
-  private getJestVersion(version: (v: number) => void) {
-    let ver = 18 // default to the last pre-20 release if nothing else can be determined
-    const packageJSON = pathToJestPackageJSON(this.pluginSettings)
-
-    if (packageJSON) {
-      const contents = readFileSync(packageJSON, 'utf8')
-      const packageMetadata = JSON.parse(contents)
-
-      if (packageMetadata['version']) {
-        ver = parseInt(packageMetadata['version'])
-      }
-    }
-
-    version(ver)
-  }
-
-  /**
-   * Primitive way to resolve path to jest.js
-   */
-  private resolvePathToJestBin() {
-    let jest = this.workspace.pathToJest
-    if (!path.isAbsolute(jest)) {
-      jest = path.join(vscode.workspace.rootPath, jest)
-    }
-
-    const basename = path.basename(jest)
-    switch (basename) {
-      case 'jest.js': {
-        return jest
-      }
-
-      case 'jest.cmd': {
-        /* i need to extract '..\jest-cli\bin\jest.js' from line 2
-
-        @IF EXIST "%~dp0\node.exe" (
-          "%~dp0\node.exe"  "%~dp0\..\jest-cli\bin\jest.js" %*
-        ) ELSE (
-          @SETLOCAL
-          @SET PATHEXT=%PATHEXT:;.JS;=;%
-          node  "%~dp0\..\jest-cli\bin\jest.js" %*
-        )
-        */
-        const line = fs.readFileSync(jest, 'utf8').split('\n')[1]
-        const match = /^\s*"[^"]+"\s+"%~dp0\\([^"]+)"/.exec(line)
-        return path.join(path.dirname(jest), match[1])
-      }
-
-      case 'jest': {
-        /* file without extension uses first line as file type
-           in case of node script i can use this file directly,
-           in case of linux shell script i need to extract path from line 9
-        #!/bin/sh
-        basedir=$(dirname "$(echo "$0" | sed -e 's,\\,/,g')")
-
-        case `uname` in
-            *CYGWIN*) basedir=`cygpath -w "$basedir"`;;
-        esac
-
-        if [ -x "$basedir/node" ]; then
-          "$basedir/node"  "$basedir/../jest-cli/bin/jest.js" "$@"
-          ret=$?
-        else
-          node  "$basedir/../jest-cli/bin/jest.js" "$@"
-          ret=$?
-        fi
-        exit $ret
-        */
-        const lines = fs.readFileSync(jest, 'utf8').split('\n')
-        switch (lines[0]) {
-          case '#!/usr/bin/env node': {
-            return jest
-          }
-
-          case '#!/bin/sh': {
-            const line = lines[8]
-            const match = /^\s*"[^"]+"\s+"$basedir\/([^"]+)"/.exec(line)
-            if (match) {
-              return path.join(path.dirname(jest), match[1])
-            }
-
-            break
-          }
-        }
-
-        break
-      }
-    }
-
-    vscode.window.showErrorMessage('Cannot find jest.js file!')
-    return undefined
-  }
-
-  public runTest = (fileName: string, identifier: string) => {
-    const restart = this.jestProcessManager.numberOfProcesses > 0
-    this.jestProcessManager.stopAll()
-    const program = this.resolvePathToJestBin()
-    if (!program) {
-      console.log("Could not find Jest's CLI path")
-      return
-    }
-
-    const escapedIdentifier = JSON.stringify(identifier).slice(1, -1)
-
-    const args = ['--runInBand', fileName, '--testNamePattern', escapedIdentifier]
-    if (this.pluginSettings.pathToConfig.length) {
-      args.push('--config', this.pluginSettings.pathToConfig)
-    }
-
-    const port = Math.floor(Math.random() * 20000) + 10000
-    const configuration = {
-      name: 'TestRunner',
-      type: 'node',
-      request: 'launch',
-      program,
-      args,
-      runtimeArgs: ['--inspect-brk=' + port],
-      port,
-      protocol: 'inspector',
-      console: 'integratedTerminal',
-      smartStep: true,
-      sourceMaps: true,
-    }
-
-    const handle = vscode.debug.onDidTerminateDebugSession(_ => {
-      handle.dispose()
-      if (restart) {
-        this.startProcess()
-      }
-    })
-
-    vscode.debug.startDebugging(vscode.workspace.workspaceFolders[0], configuration)
-  }
-
-  onDidCloseTextDocument(document: vscode.TextDocument) {
-    this.removeCachedTestResults(document)
-    this.removeCachedDecorationTypes(document)
-  }
-
-  removeCachedTestResults(document: vscode.TextDocument) {
-    if (!document || document.isUntitled) {
-      return
-    }
-
-    const filePath = document.fileName
-    this.testResultProvider.removeCachedResults(filePath)
-  }
-
-  removeCachedDecorationTypes(document: vscode.TextDocument) {
-    if (!document || !document.fileName) {
-      return
-    }
-
-    delete this.failingAssertionDecorators[document.fileName]
-  }
-
-  onDidChangeActiveTextEditor(editor: vscode.TextEditor) {
-    if (!hasDocument(editor)) {
-      return
-    }
-
-    this.triggerUpdateDecorations(editor)
-  }
-
-  /**
-   * This event is fired with the document not dirty when:
-   * - before the onDidSaveTextDocument event
-   * - the document was changed by an external editor
-   */
-  onDidChangeTextDocument(event: vscode.TextDocumentChangeEvent) {
-    if (event.document.isDirty) {
-      return
-    }
-    if (event.document.uri.scheme === 'git') {
-      return
-    }
-
-    // Ignore a clean file with a change:
-    if (event.contentChanges.length > 0) {
-      return
-    }
-
-    this.removeCachedTestResults(event.document)
-
-    for (const editor of vscode.window.visibleTextEditors) {
-      if (editor.document === event.document) {
-        this.triggerUpdateDecorations(editor)
-      }
-    }
-  }
-
-  toggleCoverageOverlay() {
-    this.coverageOverlay.toggleVisibility()
-  }
-}
+import * as vscode from 'vscode'
+import * as path from 'path'
+import * as fs from 'fs'
+import { Settings, ProjectWorkspace, JestTotalResults } from 'jest-editor-support'
+import { matcher } from 'micromatch'
+
+import * as decorations from './decorations'
+import { IPluginSettings } from './IPluginSettings'
+import * as status from './statusBar'
+import {
+  TestReconciliationState,
+  TestResultProvider,
+  TestResult,
+  resultsWithLowerCaseWindowsDriveLetters,
+} from './TestResults'
+import { pathToJestPackageJSON } from './helpers'
+import { readFileSync } from 'fs'
+import { CoverageMapProvider } from './Coverage'
+import { updateDiagnostics, resetDiagnostics, failedSuiteCount } from './diagnostics'
+import { DebugCodeLensProvider } from './DebugCodeLens'
+import { DecorationOptions } from './types'
+import { hasDocument, isOpenInMultipleEditors } from './editor'
+import { CoverageOverlay } from './Coverage/CoverageOverlay'
+import { JestProcess, JestProcessManager } from './JestProcessManagement'
+
+export class JestExt {
+  private workspace: ProjectWorkspace
+  private jestSettings: Settings
+  private pluginSettings: IPluginSettings
+
+  coverageMapProvider: CoverageMapProvider
+  coverageOverlay: CoverageOverlay
+
+  testResultProvider: TestResultProvider
+  public debugCodeLensProvider: DebugCodeLensProvider
+
+  // So you can read what's going on
+  private channel: vscode.OutputChannel
+
+  // The ability to show fails in the problems section
+  private failDiagnostics: vscode.DiagnosticCollection
+
+  private passingItStyle: vscode.TextEditorDecorationType
+  private failingItStyle: vscode.TextEditorDecorationType
+  private skipItStyle: vscode.TextEditorDecorationType
+  private unknownItStyle: vscode.TextEditorDecorationType
+
+  private parsingTestFile = false
+
+  // We have to keep track of our inline assert fails to remove later
+  failingAssertionDecorators: { [fileName: string]: vscode.TextEditorDecorationType[] }
+
+  private jestProcessManager: JestProcessManager
+  private jestProcess: JestProcess
+
+  private clearOnNextInput: boolean
+
+  constructor(workspace: ProjectWorkspace, outputChannel: vscode.OutputChannel, pluginSettings: IPluginSettings) {
+    this.workspace = workspace
+    this.channel = outputChannel
+    this.failingAssertionDecorators = {}
+    this.failDiagnostics = vscode.languages.createDiagnosticCollection('Jest')
+    this.clearOnNextInput = true
+    this.jestSettings = new Settings(workspace)
+    this.pluginSettings = pluginSettings
+
+    this.coverageMapProvider = new CoverageMapProvider()
+    this.coverageOverlay = new CoverageOverlay(this.coverageMapProvider, pluginSettings.showCoverageOnLoad)
+
+    this.testResultProvider = new TestResultProvider()
+    this.debugCodeLensProvider = new DebugCodeLensProvider(this.testResultProvider, pluginSettings.enableCodeLens)
+
+    this.jestProcessManager = new JestProcessManager({
+      projectWorkspace: workspace,
+      runAllTestsFirstInWatchMode: this.pluginSettings.runAllTestsFirst,
+    })
+
+    this.getSettings()
+    // The theme stuff
+    this.setupDecorators()
+    // The bottom bar thing
+    this.setupStatusBar()
+    //reset the jest diagnostics
+    resetDiagnostics(this.failDiagnostics)
+
+    // If we should start the process by default, do so
+    if (this.pluginSettings.autoEnable) {
+      this.startProcess()
+    } else {
+      this.channel.appendLine('Skipping initial Jest runner process start.')
+    }
+  }
+
+  private handleStdErr(error: Buffer) {
+    const message = error.toString()
+
+    if (this.shouldIgnoreOutput(message)) {
+      return
+    }
+
+    // The "tests are done" message comes through stdErr
+    // We want to use this as a marker that the console should
+    // be cleared, as the next input will be from a new test run.
+    if (this.clearOnNextInput) {
+      this.clearOnNextInput = false
+      this.parsingTestFile = false
+      this.channel.clear()
+    }
+    // thanks Qix, http://stackoverflow.com/questions/25245716/remove-all-ansi-colors-styles-from-strings
+    const noANSI = message.replace(/[\u001b\u009b][[()#;?]*(?:[0-9]{1,4}(?:;[0-9]{0,4})*)?[0-9A-ORZcf-nqry=><]/g, '')
+    if (noANSI.includes('snapshot test failed')) {
+      this.detectedSnapshotErrors()
+    }
+
+    this.channel.appendLine(noANSI)
+  }
+
+  private assignHandlers(jestProcess) {
+    jestProcess
+      .onJestEditorSupportEvent('executableJSON', (data: JestTotalResults) => {
+        this.updateWithData(data)
+      })
+      .onJestEditorSupportEvent('executableOutput', (output: string) => {
+        if (!this.shouldIgnoreOutput(output)) {
+          this.channel.appendLine(output)
+        }
+      })
+      .onJestEditorSupportEvent('executableStdErr', (error: Buffer) => this.handleStdErr(error))
+      .onJestEditorSupportEvent('nonTerminalError', (error: string) => {
+        this.channel.appendLine(`Received an error from Jest Runner: ${error.toString()}`)
+      })
+      .onJestEditorSupportEvent('exception', result => {
+        this.channel.appendLine(`\nException raised: [${result.type}]: ${result.message}\n`)
+      })
+      .onJestEditorSupportEvent('terminalError', (error: string) => {
+        this.channel.appendLine('\nException raised: ' + error)
+      })
+  }
+
+  public startProcess() {
+    if (this.jestProcessManager.numberOfProcesses > 0) {
+      return
+    }
+
+    if (this.pluginSettings.runAllTestsFirst) {
+      this.testsHaveStartedRunning()
+    }
+
+    this.jestProcess = this.jestProcessManager.startJestProcess({
+      watch: true,
+      keepAlive: true,
+      exitCallback: (jestProcess, jestProcessInWatchMode) => {
+        if (jestProcessInWatchMode) {
+          this.jestProcess = jestProcessInWatchMode
+
+          this.channel.appendLine('Finished running all tests. Starting watch mode.')
+          status.running('Starting watch mode')
+
+          this.assignHandlers(this.jestProcess)
+        } else {
+          status.stopped()
+          if (!jestProcess.stopRequested) {
+            this.channel.appendLine(
+              'Starting Jest in Watch mode failed too many times and has been stopped. Please check your system configuration.'
+            )
+          }
+        }
+      },
+    })
+
+    this.assignHandlers(this.jestProcess)
+  }
+
+  public stopProcess() {
+    this.channel.appendLine('Closing Jest')
+    this.jestProcessManager.stopAll()
+    status.stopped()
+  }
+
+  private getSettings() {
+    this.getJestVersion(jestVersionMajor => {
+      if (jestVersionMajor < 20) {
+        vscode.window.showErrorMessage(
+          'This extension relies on Jest 20+ features, it will continue to work, but some features may not work correctly.'
+        )
+      }
+      this.workspace.localJestMajorVersion = jestVersionMajor
+    })
+
+    // Do nothing for the minute, the above ^ can come back once
+    // https://github.com/facebook/jest/pull/3592 is deployed
+    try {
+      this.jestSettings.getConfig(() => {})
+    } catch (error) {
+      console.log('[vscode-jest] Getting Jest config crashed, likely due to Jest version being below version 20.')
+    }
+  }
+
+  private detectedSnapshotErrors() {
+    if (!this.pluginSettings.enableSnapshotUpdateMessages) {
+      return
+    }
+    vscode.window
+      .showInformationMessage('Would you like to update your Snapshots?', { title: 'Replace them' })
+      .then(response => {
+        // No response == cancel
+        if (response) {
+          this.jestProcess.runJestWithUpdateForSnapshots(() => {
+            if (this.pluginSettings.restartJestOnSnapshotUpdate) {
+              this.jestProcessManager.stopJestProcess(this.jestProcess).then(() => {
+                this.startProcess()
+              })
+              vscode.window.showInformationMessage('Updated Snapshots and restarted Jest.')
+            } else {
+              vscode.window.showInformationMessage('Updated Snapshots. It will show in your next test run.')
+            }
+          })
+        }
+      })
+  }
+
+  public triggerUpdateDecorations(editor: vscode.TextEditor) {
+    this.coverageOverlay.updateVisibleEditors()
+
+    if (!this.canUpdateDecorators(editor)) {
+      return
+    }
+
+    // OK - lets go
+    this.parsingTestFile = true
+    this.updateDotDecorators(editor)
+    this.parsingTestFile = false
+  }
+
+  public triggerUpdateSettings(updatedSettings: IPluginSettings) {
+    this.debugCodeLensProvider.enabled = updatedSettings.enableCodeLens
+  }
+
+  private updateDotDecorators(editor: vscode.TextEditor) {
+    const filePath = editor.document.fileName
+    const testResults = this.testResultProvider.getSortedResults(filePath)
+
+    // Dots
+    const styleMap = [
+      { data: testResults.success, decorationType: this.passingItStyle, state: TestReconciliationState.KnownSuccess },
+      { data: testResults.fail, decorationType: this.failingItStyle, state: TestReconciliationState.KnownFail },
+      { data: testResults.skip, decorationType: this.skipItStyle, state: TestReconciliationState.KnownSkip },
+      { data: testResults.unknown, decorationType: this.unknownItStyle, state: TestReconciliationState.Unknown },
+    ]
+
+    styleMap.forEach(style => {
+      const decorators = this.generateDotsForItBlocks(style.data, style.state)
+      editor.setDecorations(style.decorationType, decorators)
+    })
+
+    // Debug CodeLens
+    this.debugCodeLensProvider.didChange()
+
+    // Inline error messages
+    this.resetInlineErrorDecorators(editor)
+    if (this.pluginSettings.enableInlineErrorMessages) {
+      const fileName = editor.document.fileName
+      testResults.fail.forEach(a => {
+        const { style, decorator } = this.generateInlineErrorDecorator(fileName, a)
+        editor.setDecorations(style, [decorator])
+      })
+    }
+  }
+
+  private resetInlineErrorDecorators(editor: vscode.TextEditor) {
+    if (!this.failingAssertionDecorators[editor.document.fileName]) {
+      this.failingAssertionDecorators[editor.document.fileName] = []
+      return
+    }
+
+    if (isOpenInMultipleEditors(editor.document)) {
+      return
+    }
+
+    this.failingAssertionDecorators[editor.document.fileName].forEach(element => {
+      element.dispose()
+    })
+    this.failingAssertionDecorators[editor.document.fileName] = []
+  }
+
+  private generateInlineErrorDecorator(fileName: string, test: TestResult) {
+    const errorMessage = test.terseMessage || test.shortMessage
+    const decorator = {
+      range: new vscode.Range(test.lineNumberOfError, 0, test.lineNumberOfError, 0),
+      hoverMessage: errorMessage,
+    }
+
+    // We have to make a new style for each unique message, this is
+    // why we have to remove off of them beforehand
+    const style = decorations.failingAssertionStyle(errorMessage)
+    this.failingAssertionDecorators[fileName].push(style)
+
+    return { style, decorator }
+  }
+
+  canUpdateDecorators(editor: vscode.TextEditor) {
+    const atEmptyScreen = !editor
+    if (atEmptyScreen) {
+      return false
+    }
+
+    const inSettings = !editor.document
+    if (inSettings) {
+      return false
+    }
+
+    if (this.parsingTestFile) {
+      return false
+    }
+
+    const isATestFile = this.wouldJestRunURI(editor.document.uri)
+    return isATestFile
+  }
+
+  private wouldJestRunURI(uri: vscode.Uri) {
+    const filePath = uri.fsPath
+
+    const globs: string[] = (this.jestSettings.settings as any).testMatch
+    if (globs && globs.length) {
+      const matchers = globs.map(each => matcher(each, { dot: true }))
+      const matched = matchers.some(isMatch => isMatch(filePath))
+      return matched
+    }
+
+    const root = this.pluginSettings.rootPath
+    let relative = path.normalize(path.relative(root, filePath))
+    // replace windows path separator with normal slash
+    if (path.sep === '\\') {
+      relative = relative.replace(/\\/g, '/')
+    }
+    const testRegex = new RegExp(this.jestSettings.settings.testRegex)
+    const matches = relative.match(testRegex)
+    return matches && matches.length > 0
+  }
+
+  private setupStatusBar() {
+    status.initial()
+  }
+
+  private setupDecorators() {
+    this.passingItStyle = decorations.passingItName()
+    this.failingItStyle = decorations.failingItName()
+    this.skipItStyle = decorations.skipItName()
+    this.unknownItStyle = decorations.notRanItName()
+  }
+
+  private shouldIgnoreOutput(text: string): boolean {
+    // this fails when snapshots change - to be revised - returning always false for now
+    return text.includes('Watch Usage')
+  }
+
+  private testsHaveStartedRunning() {
+    this.channel.clear()
+    status.running('initial full test run')
+  }
+
+  private updateWithData(data: JestTotalResults) {
+    const normalizedData = resultsWithLowerCaseWindowsDriveLetters(data)
+    this.coverageMapProvider.update(normalizedData.coverageMap)
+
+    const statusList = this.testResultProvider.updateTestResults(normalizedData)
+    updateDiagnostics(statusList, this.failDiagnostics)
+
+    const failedFileCount = failedSuiteCount(this.failDiagnostics)
+    if (failedFileCount <= 0 && normalizedData.success) {
+      status.success()
+    } else {
+      status.failed(` (${failedFileCount} test suite${failedFileCount > 1 ? 's' : ''} failed)`)
+    }
+
+    for (const editor of vscode.window.visibleTextEditors) {
+      this.triggerUpdateDecorations(editor)
+    }
+    this.clearOnNextInput = true
+  }
+
+  private generateDotsForItBlocks(blocks: TestResult[], state: TestReconciliationState): DecorationOptions[] {
+    const nameForState = {
+      [TestReconciliationState.KnownSuccess]: 'Passed',
+      [TestReconciliationState.KnownFail]: 'Failed',
+      [TestReconciliationState.KnownSkip]: 'Skipped',
+      [TestReconciliationState.Unknown]: 'Test has not run yet, due to Jest only running tests related to changes.',
+    }
+
+    return blocks.map(it => {
+      return {
+        range: new vscode.Range(it.start.line, it.start.column, it.start.line, it.start.column + 1),
+        hoverMessage: nameForState[state],
+
+        /* ERROR: this needs to include all ancestor describe block names as well!
+          in code bellow it block has identifier = 'aaa bbb ccc': but name is only 'ccc'
+
+          describe('aaa', () => {
+            describe('bbb', () => {
+              it('ccc', () => {
+              });
+            });
+          });
+        */
+        identifier: it.name,
+      }
+    })
+  }
+
+  public deactivate() {
+    this.jestProcessManager.stopAll()
+  }
+
+  private getJestVersion(version: (v: number) => void) {
+    let ver = 18 // default to the last pre-20 release if nothing else can be determined
+    const packageJSON = pathToJestPackageJSON(this.pluginSettings)
+
+    if (packageJSON) {
+      const contents = readFileSync(packageJSON, 'utf8')
+      const packageMetadata = JSON.parse(contents)
+
+      if (packageMetadata['version']) {
+        ver = parseInt(packageMetadata['version'])
+      }
+    }
+
+    version(ver)
+  }
+
+  /**
+   * Primitive way to resolve path to jest.js
+   */
+  private resolvePathToJestBin() {
+    let jest = this.workspace.pathToJest
+    if (!path.isAbsolute(jest)) {
+      jest = path.join(vscode.workspace.rootPath, jest)
+    }
+
+    const basename = path.basename(jest)
+    switch (basename) {
+      case 'jest.js': {
+        return jest
+      }
+
+      case 'jest.cmd': {
+        /* i need to extract '..\jest-cli\bin\jest.js' from line 2
+
+        @IF EXIST "%~dp0\node.exe" (
+          "%~dp0\node.exe"  "%~dp0\..\jest-cli\bin\jest.js" %*
+        ) ELSE (
+          @SETLOCAL
+          @SET PATHEXT=%PATHEXT:;.JS;=;%
+          node  "%~dp0\..\jest-cli\bin\jest.js" %*
+        )
+        */
+        const line = fs.readFileSync(jest, 'utf8').split('\n')[1]
+        const match = /^\s*"[^"]+"\s+"%~dp0\\([^"]+)"/.exec(line)
+        return path.join(path.dirname(jest), match[1])
+      }
+
+      case 'jest': {
+        /* file without extension uses first line as file type
+           in case of node script i can use this file directly,
+           in case of linux shell script i need to extract path from line 9
+        #!/bin/sh
+        basedir=$(dirname "$(echo "$0" | sed -e 's,\\,/,g')")
+
+        case `uname` in
+            *CYGWIN*) basedir=`cygpath -w "$basedir"`;;
+        esac
+
+        if [ -x "$basedir/node" ]; then
+          "$basedir/node"  "$basedir/../jest-cli/bin/jest.js" "$@"
+          ret=$?
+        else
+          node  "$basedir/../jest-cli/bin/jest.js" "$@"
+          ret=$?
+        fi
+        exit $ret
+        */
+        const lines = fs.readFileSync(jest, 'utf8').split('\n')
+        switch (lines[0]) {
+          case '#!/usr/bin/env node': {
+            return jest
+          }
+
+          case '#!/bin/sh': {
+            const line = lines[8]
+            const match = /^\s*"[^"]+"\s+"$basedir\/([^"]+)"/.exec(line)
+            if (match) {
+              return path.join(path.dirname(jest), match[1])
+            }
+
+            break
+          }
+        }
+
+        break
+      }
+    }
+
+    vscode.window.showErrorMessage('Cannot find jest.js file!')
+    return undefined
+  }
+
+  public runTest = (fileName: string, identifier: string) => {
+    const restart = this.jestProcessManager.numberOfProcesses > 0
+    this.jestProcessManager.stopAll()
+    const program = this.resolvePathToJestBin()
+    if (!program) {
+      console.log("Could not find Jest's CLI path")
+      return
+    }
+
+    const escapedIdentifier = JSON.stringify(identifier).slice(1, -1)
+
+    const args = ['--runInBand', fileName, '--testNamePattern', escapedIdentifier]
+    if (this.pluginSettings.pathToConfig.length) {
+      args.push('--config', this.pluginSettings.pathToConfig)
+    }
+
+    const port = Math.floor(Math.random() * 20000) + 10000
+    const configuration = {
+      name: 'TestRunner',
+      type: 'node',
+      request: 'launch',
+      program,
+      args,
+      runtimeArgs: ['--inspect-brk=' + port],
+      port,
+      protocol: 'inspector',
+      console: 'integratedTerminal',
+      smartStep: true,
+      sourceMaps: true,
+    }
+
+    const handle = vscode.debug.onDidTerminateDebugSession(_ => {
+      handle.dispose()
+      if (restart) {
+        this.startProcess()
+      }
+    })
+
+    vscode.debug.startDebugging(vscode.workspace.workspaceFolders[0], configuration)
+  }
+
+  onDidCloseTextDocument(document: vscode.TextDocument) {
+    this.removeCachedTestResults(document)
+    this.removeCachedDecorationTypes(document)
+  }
+
+  removeCachedTestResults(document: vscode.TextDocument) {
+    if (!document || document.isUntitled) {
+      return
+    }
+
+    const filePath = document.fileName
+    this.testResultProvider.removeCachedResults(filePath)
+  }
+
+  removeCachedDecorationTypes(document: vscode.TextDocument) {
+    if (!document || !document.fileName) {
+      return
+    }
+
+    delete this.failingAssertionDecorators[document.fileName]
+  }
+
+  onDidChangeActiveTextEditor(editor: vscode.TextEditor) {
+    if (!hasDocument(editor)) {
+      return
+    }
+
+    this.triggerUpdateDecorations(editor)
+  }
+
+  /**
+   * This event is fired with the document not dirty when:
+   * - before the onDidSaveTextDocument event
+   * - the document was changed by an external editor
+   */
+  onDidChangeTextDocument(event: vscode.TextDocumentChangeEvent) {
+    if (event.document.isDirty) {
+      return
+    }
+    if (event.document.uri.scheme === 'git') {
+      return
+    }
+
+    // Ignore a clean file with a change:
+    if (event.contentChanges.length > 0) {
+      return
+    }
+
+    this.removeCachedTestResults(event.document)
+
+    for (const editor of vscode.window.visibleTextEditors) {
+      if (editor.document === event.document) {
+        this.triggerUpdateDecorations(editor)
+      }
+    }
+  }
+
+  toggleCoverageOverlay() {
+    this.coverageOverlay.toggleVisibility()
+  }
+}